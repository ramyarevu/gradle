--- conflicted
+++ resolved
@@ -57,12 +57,8 @@
         @Nullable List<String> solutions,
         @Nullable RuntimeException cause,
         String problemCategory,
-<<<<<<< HEAD
-        Map<String, String> additionalMetadata,
+        Map<String, Object> additionalData,
         @Nullable OperationIdentifier buildOperationId
-=======
-        Map<String, Object> additionalData
->>>>>>> a593e131
     ) {
         this.label = label;
         this.severity = severity;
@@ -72,12 +68,8 @@
         this.solutions = solutions == null ? ImmutableList.<String>of() : ImmutableList.copyOf(solutions);
         this.cause = cause;
         this.problemCategory = problemCategory;
-<<<<<<< HEAD
-        this.additionalMetadata = ImmutableMap.copyOf(additionalMetadata);
+        this.additionalData = ImmutableMap.copyOf(additionalData);
         this.buildOperationId = buildOperationId;
-=======
-        this.additionalData = ImmutableMap.copyOf(additionalData);
->>>>>>> a593e131
     }
 
     @Override
@@ -165,21 +157,13 @@
             equals(description, that.description) &&
             equals(solutions, that.solutions) &&
             equals(cause, that.cause) &&
-<<<<<<< HEAD
-            equals(additionalMetadata, that.additionalMetadata) &&
+            equals(additionalData, that.additionalData) &&
             equals(buildOperationId, that.buildOperationId);
-=======
-            equals(additionalData, that.additionalData);
->>>>>>> a593e131
     }
 
     @Override
     public int hashCode() {
-<<<<<<< HEAD
-        return Arrays.hashCode(new Object[]{label, severity, where, documentationLink, description, solutions, cause, additionalMetadata, buildOperationId});
-=======
-        return Arrays.hashCode(new Object[]{label, severity, locations, documentationLink, description, solutions, cause, additionalData});
->>>>>>> a593e131
+        return Arrays.hashCode(new Object[]{label, severity, locations, documentationLink, description, solutions, cause, additionalData, buildOperationId});
     }
 
 }