--- conflicted
+++ resolved
@@ -47,19 +47,11 @@
 
 public abstract class DefaultJvmTestSuite implements JvmTestSuite {
     public enum Frameworks {
-<<<<<<< HEAD
-        JUNIT4("junit:junit", "4.13"),
+        JUNIT4("junit:junit", "4.13.2"),
         JUNIT_JUPITER("org.junit.jupiter:junit-jupiter", "5.8.2"),
         SPOCK("org.spockframework:spock-core", "2.2-M1-groovy-4.0"),
         KOTLIN_TEST("org.jetbrains.kotlin:kotlin-test-junit", "1.6.21"),
-        TESTNG("org.testng:testng", "7.4.0"),
-=======
-        JUNIT4("junit:junit", "4.13.2"),
-        JUNIT_JUPITER("org.junit.jupiter:junit-jupiter", "5.8.2"),
-        SPOCK("org.spockframework:spock-core", "2.1-groovy-3.0"),
-        KOTLIN_TEST("org.jetbrains.kotlin:kotlin-test-junit5", "1.6.21"),
         TESTNG("org.testng:testng", "7.5"),
->>>>>>> 45ce2485
         NONE(null, null);
 
         @Nullable
