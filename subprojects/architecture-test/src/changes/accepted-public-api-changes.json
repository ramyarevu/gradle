{
    "acceptedApiChanges": [
        {
<<<<<<< HEAD
            "type": "org.gradle.kotlin.dsl.BuiltinPluginIdExtensionsKt",
            "member": "Class org.gradle.kotlin.dsl.BuiltinPluginIdExtensionsKt",
            "acceptation": "Adding generated Kotlin DSL extensions for Gradle API to the binary compatibility check",
            "changes": []
        },
        {
            "type": "org.gradle.kotlin.dsl.BuiltinPluginIdExtensionsKt",
            "member": "Method org.gradle.kotlin.dsl.BuiltinPluginIdExtensionsKt.getAntlr(org.gradle.plugin.use.PluginDependenciesSpec)",
            "acceptation": "Adding generated Kotlin DSL extensions for Gradle API to the binary compatibility check",
            "changes": [
                "Method added to public class"
            ]
        },
        {
            "type": "org.gradle.kotlin.dsl.BuiltinPluginIdExtensionsKt",
            "member": "Method org.gradle.kotlin.dsl.BuiltinPluginIdExtensionsKt.getApplication(org.gradle.plugin.use.PluginDependenciesSpec)",
            "acceptation": "Adding generated Kotlin DSL extensions for Gradle API to the binary compatibility check",
            "changes": [
                "Method added to public class"
            ]
        },
        {
            "type": "org.gradle.kotlin.dsl.BuiltinPluginIdExtensionsKt",
            "member": "Method org.gradle.kotlin.dsl.BuiltinPluginIdExtensionsKt.getAssembler(org.gradle.plugin.use.PluginDependenciesSpec)",
            "acceptation": "Adding generated Kotlin DSL extensions for Gradle API to the binary compatibility check",
            "changes": [
                "Method added to public class"
            ]
        },
        {
            "type": "org.gradle.kotlin.dsl.BuiltinPluginIdExtensionsKt",
            "member": "Method org.gradle.kotlin.dsl.BuiltinPluginIdExtensionsKt.getAssembler-lang(org.gradle.plugin.use.PluginDependenciesSpec)",
            "acceptation": "Adding generated Kotlin DSL extensions for Gradle API to the binary compatibility check",
            "changes": [
                "Method added to public class"
            ]
        },
        {
            "type": "org.gradle.kotlin.dsl.BuiltinPluginIdExtensionsKt",
            "member": "Method org.gradle.kotlin.dsl.BuiltinPluginIdExtensionsKt.getBase(org.gradle.plugin.use.PluginDependenciesSpec)",
            "acceptation": "Adding generated Kotlin DSL extensions for Gradle API to the binary compatibility check",
            "changes": [
                "Method added to public class"
            ]
        },
        {
            "type": "org.gradle.kotlin.dsl.BuiltinPluginIdExtensionsKt",
            "member": "Method org.gradle.kotlin.dsl.BuiltinPluginIdExtensionsKt.getBinary-base(org.gradle.plugin.use.PluginDependenciesSpec)",
            "acceptation": "Adding generated Kotlin DSL extensions for Gradle API to the binary compatibility check",
            "changes": [
                "Method added to public class"
            ]
        },
        {
            "type": "org.gradle.kotlin.dsl.BuiltinPluginIdExtensionsKt",
            "member": "Method org.gradle.kotlin.dsl.BuiltinPluginIdExtensionsKt.getBuild-dashboard(org.gradle.plugin.use.PluginDependenciesSpec)",
            "acceptation": "Adding generated Kotlin DSL extensions for Gradle API to the binary compatibility check",
            "changes": [
                "Method added to public class"
            ]
        },
        {
            "type": "org.gradle.kotlin.dsl.BuiltinPluginIdExtensionsKt",
            "member": "Method org.gradle.kotlin.dsl.BuiltinPluginIdExtensionsKt.getBuild-init(org.gradle.plugin.use.PluginDependenciesSpec)",
            "acceptation": "Adding generated Kotlin DSL extensions for Gradle API to the binary compatibility check",
            "changes": [
                "Method added to public class"
            ]
        },
        {
            "type": "org.gradle.kotlin.dsl.BuiltinPluginIdExtensionsKt",
            "member": "Method org.gradle.kotlin.dsl.BuiltinPluginIdExtensionsKt.getC(org.gradle.plugin.use.PluginDependenciesSpec)",
            "acceptation": "Adding generated Kotlin DSL extensions for Gradle API to the binary compatibility check",
            "changes": [
                "Method added to public class"
            ]
        },
        {
            "type": "org.gradle.kotlin.dsl.BuiltinPluginIdExtensionsKt",
            "member": "Method org.gradle.kotlin.dsl.BuiltinPluginIdExtensionsKt.getC-lang(org.gradle.plugin.use.PluginDependenciesSpec)",
            "acceptation": "Adding generated Kotlin DSL extensions for Gradle API to the binary compatibility check",
            "changes": [
                "Method added to public class"
            ]
        },
        {
            "type": "org.gradle.kotlin.dsl.BuiltinPluginIdExtensionsKt",
            "member": "Method org.gradle.kotlin.dsl.BuiltinPluginIdExtensionsKt.getCheckstyle(org.gradle.plugin.use.PluginDependenciesSpec)",
            "acceptation": "Adding generated Kotlin DSL extensions for Gradle API to the binary compatibility check",
            "changes": [
                "Method added to public class"
            ]
        },
        {
            "type": "org.gradle.kotlin.dsl.BuiltinPluginIdExtensionsKt",
            "member": "Method org.gradle.kotlin.dsl.BuiltinPluginIdExtensionsKt.getClang-compiler(org.gradle.plugin.use.PluginDependenciesSpec)",
            "acceptation": "Adding generated Kotlin DSL extensions for Gradle API to the binary compatibility check",
            "changes": [
                "Method added to public class"
            ]
        },
        {
            "type": "org.gradle.kotlin.dsl.BuiltinPluginIdExtensionsKt",
            "member": "Method org.gradle.kotlin.dsl.BuiltinPluginIdExtensionsKt.getCodenarc(org.gradle.plugin.use.PluginDependenciesSpec)",
            "acceptation": "Adding generated Kotlin DSL extensions for Gradle API to the binary compatibility check",
            "changes": [
                "Method added to public class"
            ]
        },
        {
            "type": "org.gradle.kotlin.dsl.BuiltinPluginIdExtensionsKt",
            "member": "Method org.gradle.kotlin.dsl.BuiltinPluginIdExtensionsKt.getComponent-base(org.gradle.plugin.use.PluginDependenciesSpec)",
            "acceptation": "Adding generated Kotlin DSL extensions for Gradle API to the binary compatibility check",
            "changes": [
                "Method added to public class"
            ]
        },
        {
            "type": "org.gradle.kotlin.dsl.BuiltinPluginIdExtensionsKt",
            "member": "Method org.gradle.kotlin.dsl.BuiltinPluginIdExtensionsKt.getComponent-model-base(org.gradle.plugin.use.PluginDependenciesSpec)",
            "acceptation": "Adding generated Kotlin DSL extensions for Gradle API to the binary compatibility check",
            "changes": [
                "Method added to public class"
            ]
        },
        {
            "type": "org.gradle.kotlin.dsl.BuiltinPluginIdExtensionsKt",
            "member": "Method org.gradle.kotlin.dsl.BuiltinPluginIdExtensionsKt.getCpp(org.gradle.plugin.use.PluginDependenciesSpec)",
            "acceptation": "Adding generated Kotlin DSL extensions for Gradle API to the binary compatibility check",
            "changes": [
                "Method added to public class"
            ]
        },
        {
            "type": "org.gradle.kotlin.dsl.BuiltinPluginIdExtensionsKt",
            "member": "Method org.gradle.kotlin.dsl.BuiltinPluginIdExtensionsKt.getCpp-application(org.gradle.plugin.use.PluginDependenciesSpec)",
            "acceptation": "Adding generated Kotlin DSL extensions for Gradle API to the binary compatibility check",
            "changes": [
                "Method added to public class"
            ]
        },
        {
            "type": "org.gradle.kotlin.dsl.BuiltinPluginIdExtensionsKt",
            "member": "Method org.gradle.kotlin.dsl.BuiltinPluginIdExtensionsKt.getCpp-lang(org.gradle.plugin.use.PluginDependenciesSpec)",
            "acceptation": "Adding generated Kotlin DSL extensions for Gradle API to the binary compatibility check",
            "changes": [
                "Method added to public class"
            ]
        },
        {
            "type": "org.gradle.kotlin.dsl.BuiltinPluginIdExtensionsKt",
            "member": "Method org.gradle.kotlin.dsl.BuiltinPluginIdExtensionsKt.getCpp-library(org.gradle.plugin.use.PluginDependenciesSpec)",
            "acceptation": "Adding generated Kotlin DSL extensions for Gradle API to the binary compatibility check",
            "changes": [
                "Method added to public class"
            ]
        },
        {
            "type": "org.gradle.kotlin.dsl.BuiltinPluginIdExtensionsKt",
            "member": "Method org.gradle.kotlin.dsl.BuiltinPluginIdExtensionsKt.getCpp-unit-test(org.gradle.plugin.use.PluginDependenciesSpec)",
            "acceptation": "Adding generated Kotlin DSL extensions for Gradle API to the binary compatibility check",
            "changes": [
                "Method added to public class"
            ]
        },
        {
            "type": "org.gradle.kotlin.dsl.BuiltinPluginIdExtensionsKt",
            "member": "Method org.gradle.kotlin.dsl.BuiltinPluginIdExtensionsKt.getCunit(org.gradle.plugin.use.PluginDependenciesSpec)",
            "acceptation": "Adding generated Kotlin DSL extensions for Gradle API to the binary compatibility check",
            "changes": [
                "Method added to public class"
            ]
        },
        {
            "type": "org.gradle.kotlin.dsl.BuiltinPluginIdExtensionsKt",
            "member": "Method org.gradle.kotlin.dsl.BuiltinPluginIdExtensionsKt.getCunit-test-suite(org.gradle.plugin.use.PluginDependenciesSpec)",
            "acceptation": "Adding generated Kotlin DSL extensions for Gradle API to the binary compatibility check",
            "changes": [
                "Method added to public class"
            ]
        },
        {
            "type": "org.gradle.kotlin.dsl.BuiltinPluginIdExtensionsKt",
            "member": "Method org.gradle.kotlin.dsl.BuiltinPluginIdExtensionsKt.getDistribution(org.gradle.plugin.use.PluginDependenciesSpec)",
            "acceptation": "Adding generated Kotlin DSL extensions for Gradle API to the binary compatibility check",
            "changes": [
                "Method added to public class"
            ]
        },
        {
            "type": "org.gradle.kotlin.dsl.BuiltinPluginIdExtensionsKt",
            "member": "Method org.gradle.kotlin.dsl.BuiltinPluginIdExtensionsKt.getEar(org.gradle.plugin.use.PluginDependenciesSpec)",
            "acceptation": "Adding generated Kotlin DSL extensions for Gradle API to the binary compatibility check",
            "changes": [
                "Method added to public class"
            ]
        },
        {
            "type": "org.gradle.kotlin.dsl.BuiltinPluginIdExtensionsKt",
            "member": "Method org.gradle.kotlin.dsl.BuiltinPluginIdExtensionsKt.getEclipse(org.gradle.plugin.use.PluginDependenciesSpec)",
            "acceptation": "Adding generated Kotlin DSL extensions for Gradle API to the binary compatibility check",
            "changes": [
                "Method added to public class"
            ]
        },
        {
            "type": "org.gradle.kotlin.dsl.BuiltinPluginIdExtensionsKt",
            "member": "Method org.gradle.kotlin.dsl.BuiltinPluginIdExtensionsKt.getEclipse-wtp(org.gradle.plugin.use.PluginDependenciesSpec)",
            "acceptation": "Adding generated Kotlin DSL extensions for Gradle API to the binary compatibility check",
            "changes": [
                "Method added to public class"
            ]
        },
        {
            "type": "org.gradle.kotlin.dsl.BuiltinPluginIdExtensionsKt",
            "member": "Method org.gradle.kotlin.dsl.BuiltinPluginIdExtensionsKt.getGcc-compiler(org.gradle.plugin.use.PluginDependenciesSpec)",
            "acceptation": "Adding generated Kotlin DSL extensions for Gradle API to the binary compatibility check",
            "changes": [
                "Method added to public class"
            ]
        },
        {
            "type": "org.gradle.kotlin.dsl.BuiltinPluginIdExtensionsKt",
            "member": "Method org.gradle.kotlin.dsl.BuiltinPluginIdExtensionsKt.getGoogle-test(org.gradle.plugin.use.PluginDependenciesSpec)",
            "acceptation": "Adding generated Kotlin DSL extensions for Gradle API to the binary compatibility check",
            "changes": [
                "Method added to public class"
            ]
        },
        {
            "type": "org.gradle.kotlin.dsl.BuiltinPluginIdExtensionsKt",
            "member": "Method org.gradle.kotlin.dsl.BuiltinPluginIdExtensionsKt.getGoogle-test-test-suite(org.gradle.plugin.use.PluginDependenciesSpec)",
            "acceptation": "Adding generated Kotlin DSL extensions for Gradle API to the binary compatibility check",
            "changes": [
                "Method added to public class"
            ]
        },
        {
            "type": "org.gradle.kotlin.dsl.BuiltinPluginIdExtensionsKt",
            "member": "Method org.gradle.kotlin.dsl.BuiltinPluginIdExtensionsKt.getGroovy(org.gradle.plugin.use.PluginDependenciesSpec)",
            "acceptation": "Adding generated Kotlin DSL extensions for Gradle API to the binary compatibility check",
            "changes": [
                "Method added to public class"
            ]
        },
        {
            "type": "org.gradle.kotlin.dsl.BuiltinPluginIdExtensionsKt",
            "member": "Method org.gradle.kotlin.dsl.BuiltinPluginIdExtensionsKt.getGroovy-base(org.gradle.plugin.use.PluginDependenciesSpec)",
            "acceptation": "Adding generated Kotlin DSL extensions for Gradle API to the binary compatibility check",
            "changes": [
                "Method added to public class"
            ]
        },
        {
            "type": "org.gradle.kotlin.dsl.BuiltinPluginIdExtensionsKt",
            "member": "Method org.gradle.kotlin.dsl.BuiltinPluginIdExtensionsKt.getGroovy-gradle-plugin(org.gradle.plugin.use.PluginDependenciesSpec)",
            "acceptation": "Adding generated Kotlin DSL extensions for Gradle API to the binary compatibility check",
            "changes": [
                "Method added to public class"
            ]
        },
        {
            "type": "org.gradle.kotlin.dsl.BuiltinPluginIdExtensionsKt",
            "member": "Method org.gradle.kotlin.dsl.BuiltinPluginIdExtensionsKt.getHelp-tasks(org.gradle.plugin.use.PluginDependenciesSpec)",
            "acceptation": "Adding generated Kotlin DSL extensions for Gradle API to the binary compatibility check",
            "changes": [
                "Method added to public class"
            ]
        },
        {
            "type": "org.gradle.kotlin.dsl.BuiltinPluginIdExtensionsKt",
            "member": "Method org.gradle.kotlin.dsl.BuiltinPluginIdExtensionsKt.getIdea(org.gradle.plugin.use.PluginDependenciesSpec)",
            "acceptation": "Adding generated Kotlin DSL extensions for Gradle API to the binary compatibility check",
            "changes": [
                "Method added to public class"
            ]
        },
        {
            "type": "org.gradle.kotlin.dsl.BuiltinPluginIdExtensionsKt",
            "member": "Method org.gradle.kotlin.dsl.BuiltinPluginIdExtensionsKt.getIvy-publish(org.gradle.plugin.use.PluginDependenciesSpec)",
            "acceptation": "Adding generated Kotlin DSL extensions for Gradle API to the binary compatibility check",
            "changes": [
                "Method added to public class"
            ]
        },
        {
            "type": "org.gradle.kotlin.dsl.BuiltinPluginIdExtensionsKt",
            "member": "Method org.gradle.kotlin.dsl.BuiltinPluginIdExtensionsKt.getJacoco(org.gradle.plugin.use.PluginDependenciesSpec)",
            "acceptation": "Adding generated Kotlin DSL extensions for Gradle API to the binary compatibility check",
            "changes": [
                "Method added to public class"
            ]
        },
        {
            "type": "org.gradle.kotlin.dsl.BuiltinPluginIdExtensionsKt",
            "member": "Method org.gradle.kotlin.dsl.BuiltinPluginIdExtensionsKt.getJacoco-report-aggregation(org.gradle.plugin.use.PluginDependenciesSpec)",
            "acceptation": "Adding generated Kotlin DSL extensions for Gradle API to the binary compatibility check",
            "changes": [
                "Method added to public class"
            ]
        },
        {
            "type": "org.gradle.kotlin.dsl.BuiltinPluginIdExtensionsKt",
            "member": "Method org.gradle.kotlin.dsl.BuiltinPluginIdExtensionsKt.getJava(org.gradle.plugin.use.PluginDependenciesSpec)",
            "acceptation": "Adding generated Kotlin DSL extensions for Gradle API to the binary compatibility check",
            "changes": [
                "Method added to public class"
            ]
        },
        {
            "type": "org.gradle.kotlin.dsl.BuiltinPluginIdExtensionsKt",
            "member": "Method org.gradle.kotlin.dsl.BuiltinPluginIdExtensionsKt.getJava-base(org.gradle.plugin.use.PluginDependenciesSpec)",
            "acceptation": "Adding generated Kotlin DSL extensions for Gradle API to the binary compatibility check",
            "changes": [
                "Method added to public class"
            ]
        },
        {
            "type": "org.gradle.kotlin.dsl.BuiltinPluginIdExtensionsKt",
            "member": "Method org.gradle.kotlin.dsl.BuiltinPluginIdExtensionsKt.getJava-gradle-plugin(org.gradle.plugin.use.PluginDependenciesSpec)",
            "acceptation": "Adding generated Kotlin DSL extensions for Gradle API to the binary compatibility check",
            "changes": [
                "Method added to public class"
            ]
        },
        {
            "type": "org.gradle.kotlin.dsl.BuiltinPluginIdExtensionsKt",
            "member": "Method org.gradle.kotlin.dsl.BuiltinPluginIdExtensionsKt.getJava-library(org.gradle.plugin.use.PluginDependenciesSpec)",
            "acceptation": "Adding generated Kotlin DSL extensions for Gradle API to the binary compatibility check",
            "changes": [
                "Method added to public class"
            ]
        },
        {
            "type": "org.gradle.kotlin.dsl.BuiltinPluginIdExtensionsKt",
            "member": "Method org.gradle.kotlin.dsl.BuiltinPluginIdExtensionsKt.getJava-library-distribution(org.gradle.plugin.use.PluginDependenciesSpec)",
            "acceptation": "Adding generated Kotlin DSL extensions for Gradle API to the binary compatibility check",
            "changes": [
                "Method added to public class"
            ]
        },
        {
            "type": "org.gradle.kotlin.dsl.BuiltinPluginIdExtensionsKt",
            "member": "Method org.gradle.kotlin.dsl.BuiltinPluginIdExtensionsKt.getJava-platform(org.gradle.plugin.use.PluginDependenciesSpec)",
            "acceptation": "Adding generated Kotlin DSL extensions for Gradle API to the binary compatibility check",
            "changes": [
                "Method added to public class"
            ]
        },
        {
            "type": "org.gradle.kotlin.dsl.BuiltinPluginIdExtensionsKt",
            "member": "Method org.gradle.kotlin.dsl.BuiltinPluginIdExtensionsKt.getJava-test-fixtures(org.gradle.plugin.use.PluginDependenciesSpec)",
            "acceptation": "Adding generated Kotlin DSL extensions for Gradle API to the binary compatibility check",
            "changes": [
                "Method added to public class"
            ]
        },
        {
            "type": "org.gradle.kotlin.dsl.BuiltinPluginIdExtensionsKt",
            "member": "Method org.gradle.kotlin.dsl.BuiltinPluginIdExtensionsKt.getJdk-toolchains(org.gradle.plugin.use.PluginDependenciesSpec)",
            "acceptation": "Adding generated Kotlin DSL extensions for Gradle API to the binary compatibility check",
            "changes": [
                "Method added to public class"
            ]
        },
        {
            "type": "org.gradle.kotlin.dsl.BuiltinPluginIdExtensionsKt",
            "member": "Method org.gradle.kotlin.dsl.BuiltinPluginIdExtensionsKt.getJvm-ecosystem(org.gradle.plugin.use.PluginDependenciesSpec)",
            "acceptation": "Adding generated Kotlin DSL extensions for Gradle API to the binary compatibility check",
            "changes": [
                "Method added to public class"
            ]
        },
        {
            "type": "org.gradle.kotlin.dsl.BuiltinPluginIdExtensionsKt",
            "member": "Method org.gradle.kotlin.dsl.BuiltinPluginIdExtensionsKt.getJvm-test-suite(org.gradle.plugin.use.PluginDependenciesSpec)",
            "acceptation": "Adding generated Kotlin DSL extensions for Gradle API to the binary compatibility check",
            "changes": [
                "Method added to public class"
            ]
        },
        {
            "type": "org.gradle.kotlin.dsl.BuiltinPluginIdExtensionsKt",
            "member": "Method org.gradle.kotlin.dsl.BuiltinPluginIdExtensionsKt.getJvm-toolchain-management(org.gradle.plugin.use.PluginDependenciesSpec)",
            "acceptation": "Adding generated Kotlin DSL extensions for Gradle API to the binary compatibility check",
            "changes": [
                "Method added to public class"
            ]
        },
        {
            "type": "org.gradle.kotlin.dsl.BuiltinPluginIdExtensionsKt",
            "member": "Method org.gradle.kotlin.dsl.BuiltinPluginIdExtensionsKt.getJvm-toolchains(org.gradle.plugin.use.PluginDependenciesSpec)",
            "acceptation": "Adding generated Kotlin DSL extensions for Gradle API to the binary compatibility check",
            "changes": [
                "Method added to public class"
            ]
        },
        {
            "type": "org.gradle.kotlin.dsl.BuiltinPluginIdExtensionsKt",
            "member": "Method org.gradle.kotlin.dsl.BuiltinPluginIdExtensionsKt.getLanguage-base(org.gradle.plugin.use.PluginDependenciesSpec)",
            "acceptation": "Adding generated Kotlin DSL extensions for Gradle API to the binary compatibility check",
            "changes": [
                "Method added to public class"
            ]
        },
        {
            "type": "org.gradle.kotlin.dsl.BuiltinPluginIdExtensionsKt",
            "member": "Method org.gradle.kotlin.dsl.BuiltinPluginIdExtensionsKt.getLifecycle-base(org.gradle.plugin.use.PluginDependenciesSpec)",
            "acceptation": "Adding generated Kotlin DSL extensions for Gradle API to the binary compatibility check",
            "changes": [
                "Method added to public class"
            ]
        },
        {
            "type": "org.gradle.kotlin.dsl.BuiltinPluginIdExtensionsKt",
            "member": "Method org.gradle.kotlin.dsl.BuiltinPluginIdExtensionsKt.getMaven-publish(org.gradle.plugin.use.PluginDependenciesSpec)",
            "acceptation": "Adding generated Kotlin DSL extensions for Gradle API to the binary compatibility check",
            "changes": [
                "Method added to public class"
            ]
        },
        {
            "type": "org.gradle.kotlin.dsl.BuiltinPluginIdExtensionsKt",
            "member": "Method org.gradle.kotlin.dsl.BuiltinPluginIdExtensionsKt.getMicrosoft-visual-cpp-compiler(org.gradle.plugin.use.PluginDependenciesSpec)",
            "acceptation": "Adding generated Kotlin DSL extensions for Gradle API to the binary compatibility check",
            "changes": [
                "Method added to public class"
            ]
        },
        {
            "type": "org.gradle.kotlin.dsl.BuiltinPluginIdExtensionsKt",
            "member": "Method org.gradle.kotlin.dsl.BuiltinPluginIdExtensionsKt.getNative-component(org.gradle.plugin.use.PluginDependenciesSpec)",
            "acceptation": "Adding generated Kotlin DSL extensions for Gradle API to the binary compatibility check",
            "changes": [
                "Method added to public class"
            ]
        },
        {
            "type": "org.gradle.kotlin.dsl.BuiltinPluginIdExtensionsKt",
            "member": "Method org.gradle.kotlin.dsl.BuiltinPluginIdExtensionsKt.getNative-component-model(org.gradle.plugin.use.PluginDependenciesSpec)",
            "acceptation": "Adding generated Kotlin DSL extensions for Gradle API to the binary compatibility check",
            "changes": [
                "Method added to public class"
            ]
        },
        {
            "type": "org.gradle.kotlin.dsl.BuiltinPluginIdExtensionsKt",
            "member": "Method org.gradle.kotlin.dsl.BuiltinPluginIdExtensionsKt.getObjective-c(org.gradle.plugin.use.PluginDependenciesSpec)",
            "acceptation": "Adding generated Kotlin DSL extensions for Gradle API to the binary compatibility check",
            "changes": [
                "Method added to public class"
            ]
        },
        {
            "type": "org.gradle.kotlin.dsl.BuiltinPluginIdExtensionsKt",
            "member": "Method org.gradle.kotlin.dsl.BuiltinPluginIdExtensionsKt.getObjective-c-lang(org.gradle.plugin.use.PluginDependenciesSpec)",
            "acceptation": "Adding generated Kotlin DSL extensions for Gradle API to the binary compatibility check",
            "changes": [
                "Method added to public class"
            ]
        },
        {
            "type": "org.gradle.kotlin.dsl.BuiltinPluginIdExtensionsKt",
            "member": "Method org.gradle.kotlin.dsl.BuiltinPluginIdExtensionsKt.getObjective-cpp(org.gradle.plugin.use.PluginDependenciesSpec)",
            "acceptation": "Adding generated Kotlin DSL extensions for Gradle API to the binary compatibility check",
            "changes": [
                "Method added to public class"
            ]
        },
        {
            "type": "org.gradle.kotlin.dsl.BuiltinPluginIdExtensionsKt",
            "member": "Method org.gradle.kotlin.dsl.BuiltinPluginIdExtensionsKt.getObjective-cpp-lang(org.gradle.plugin.use.PluginDependenciesSpec)",
            "acceptation": "Adding generated Kotlin DSL extensions for Gradle API to the binary compatibility check",
            "changes": [
                "Method added to public class"
            ]
        },
        {
            "type": "org.gradle.kotlin.dsl.BuiltinPluginIdExtensionsKt",
            "member": "Method org.gradle.kotlin.dsl.BuiltinPluginIdExtensionsKt.getPmd(org.gradle.plugin.use.PluginDependenciesSpec)",
            "acceptation": "Adding generated Kotlin DSL extensions for Gradle API to the binary compatibility check",
            "changes": [
                "Method added to public class"
            ]
        },
        {
            "type": "org.gradle.kotlin.dsl.BuiltinPluginIdExtensionsKt",
            "member": "Method org.gradle.kotlin.dsl.BuiltinPluginIdExtensionsKt.getProject-report(org.gradle.plugin.use.PluginDependenciesSpec)",
            "acceptation": "Adding generated Kotlin DSL extensions for Gradle API to the binary compatibility check",
            "changes": [
                "Method added to public class"
            ]
        },
        {
            "type": "org.gradle.kotlin.dsl.BuiltinPluginIdExtensionsKt",
            "member": "Method org.gradle.kotlin.dsl.BuiltinPluginIdExtensionsKt.getProject-reports(org.gradle.plugin.use.PluginDependenciesSpec)",
            "acceptation": "Adding generated Kotlin DSL extensions for Gradle API to the binary compatibility check",
            "changes": [
                "Method added to public class"
            ]
        },
        {
            "type": "org.gradle.kotlin.dsl.BuiltinPluginIdExtensionsKt",
            "member": "Method org.gradle.kotlin.dsl.BuiltinPluginIdExtensionsKt.getPublishing(org.gradle.plugin.use.PluginDependenciesSpec)",
            "acceptation": "Adding generated Kotlin DSL extensions for Gradle API to the binary compatibility check",
            "changes": [
                "Method added to public class"
            ]
        },
        {
            "type": "org.gradle.kotlin.dsl.BuiltinPluginIdExtensionsKt",
            "member": "Method org.gradle.kotlin.dsl.BuiltinPluginIdExtensionsKt.getReporting-base(org.gradle.plugin.use.PluginDependenciesSpec)",
            "acceptation": "Adding generated Kotlin DSL extensions for Gradle API to the binary compatibility check",
            "changes": [
                "Method added to public class"
            ]
        },
        {
            "type": "org.gradle.kotlin.dsl.BuiltinPluginIdExtensionsKt",
            "member": "Method org.gradle.kotlin.dsl.BuiltinPluginIdExtensionsKt.getScala(org.gradle.plugin.use.PluginDependenciesSpec)",
            "acceptation": "Adding generated Kotlin DSL extensions for Gradle API to the binary compatibility check",
            "changes": [
                "Method added to public class"
            ]
        },
        {
            "type": "org.gradle.kotlin.dsl.BuiltinPluginIdExtensionsKt",
            "member": "Method org.gradle.kotlin.dsl.BuiltinPluginIdExtensionsKt.getScala-base(org.gradle.plugin.use.PluginDependenciesSpec)",
            "acceptation": "Adding generated Kotlin DSL extensions for Gradle API to the binary compatibility check",
            "changes": [
                "Method added to public class"
            ]
        },
        {
            "type": "org.gradle.kotlin.dsl.BuiltinPluginIdExtensionsKt",
            "member": "Method org.gradle.kotlin.dsl.BuiltinPluginIdExtensionsKt.getSigning(org.gradle.plugin.use.PluginDependenciesSpec)",
            "acceptation": "Adding generated Kotlin DSL extensions for Gradle API to the binary compatibility check",
            "changes": [
                "Method added to public class"
            ]
        },
        {
            "type": "org.gradle.kotlin.dsl.BuiltinPluginIdExtensionsKt",
            "member": "Method org.gradle.kotlin.dsl.BuiltinPluginIdExtensionsKt.getStandard-tool-chains(org.gradle.plugin.use.PluginDependenciesSpec)",
            "acceptation": "Adding generated Kotlin DSL extensions for Gradle API to the binary compatibility check",
            "changes": [
                "Method added to public class"
            ]
        },
        {
            "type": "org.gradle.kotlin.dsl.BuiltinPluginIdExtensionsKt",
            "member": "Method org.gradle.kotlin.dsl.BuiltinPluginIdExtensionsKt.getSwift-application(org.gradle.plugin.use.PluginDependenciesSpec)",
            "acceptation": "Adding generated Kotlin DSL extensions for Gradle API to the binary compatibility check",
            "changes": [
                "Method added to public class"
            ]
        },
        {
            "type": "org.gradle.kotlin.dsl.BuiltinPluginIdExtensionsKt",
            "member": "Method org.gradle.kotlin.dsl.BuiltinPluginIdExtensionsKt.getSwift-library(org.gradle.plugin.use.PluginDependenciesSpec)",
            "acceptation": "Adding generated Kotlin DSL extensions for Gradle API to the binary compatibility check",
            "changes": [
                "Method added to public class"
            ]
        },
        {
            "type": "org.gradle.kotlin.dsl.BuiltinPluginIdExtensionsKt",
            "member": "Method org.gradle.kotlin.dsl.BuiltinPluginIdExtensionsKt.getSwiftpm-export(org.gradle.plugin.use.PluginDependenciesSpec)",
            "acceptation": "Adding generated Kotlin DSL extensions for Gradle API to the binary compatibility check",
            "changes": [
                "Method added to public class"
            ]
        },
        {
            "type": "org.gradle.kotlin.dsl.BuiltinPluginIdExtensionsKt",
            "member": "Method org.gradle.kotlin.dsl.BuiltinPluginIdExtensionsKt.getTest-report-aggregation(org.gradle.plugin.use.PluginDependenciesSpec)",
            "acceptation": "Adding generated Kotlin DSL extensions for Gradle API to the binary compatibility check",
            "changes": [
                "Method added to public class"
            ]
        },
        {
            "type": "org.gradle.kotlin.dsl.BuiltinPluginIdExtensionsKt",
            "member": "Method org.gradle.kotlin.dsl.BuiltinPluginIdExtensionsKt.getTest-suite-base(org.gradle.plugin.use.PluginDependenciesSpec)",
            "acceptation": "Adding generated Kotlin DSL extensions for Gradle API to the binary compatibility check",
            "changes": [
                "Method added to public class"
            ]
        },
        {
            "type": "org.gradle.kotlin.dsl.BuiltinPluginIdExtensionsKt",
            "member": "Method org.gradle.kotlin.dsl.BuiltinPluginIdExtensionsKt.getVersion-catalog(org.gradle.plugin.use.PluginDependenciesSpec)",
            "acceptation": "Adding generated Kotlin DSL extensions for Gradle API to the binary compatibility check",
            "changes": [
                "Method added to public class"
            ]
        },
        {
            "type": "org.gradle.kotlin.dsl.BuiltinPluginIdExtensionsKt",
            "member": "Method org.gradle.kotlin.dsl.BuiltinPluginIdExtensionsKt.getVisual-studio(org.gradle.plugin.use.PluginDependenciesSpec)",
            "acceptation": "Adding generated Kotlin DSL extensions for Gradle API to the binary compatibility check",
            "changes": [
                "Method added to public class"
            ]
        },
        {
            "type": "org.gradle.kotlin.dsl.BuiltinPluginIdExtensionsKt",
            "member": "Method org.gradle.kotlin.dsl.BuiltinPluginIdExtensionsKt.getWar(org.gradle.plugin.use.PluginDependenciesSpec)",
            "acceptation": "Adding generated Kotlin DSL extensions for Gradle API to the binary compatibility check",
            "changes": [
                "Method added to public class"
            ]
        },
        {
            "type": "org.gradle.kotlin.dsl.BuiltinPluginIdExtensionsKt",
            "member": "Method org.gradle.kotlin.dsl.BuiltinPluginIdExtensionsKt.getWindows-resource-script(org.gradle.plugin.use.PluginDependenciesSpec)",
            "acceptation": "Adding generated Kotlin DSL extensions for Gradle API to the binary compatibility check",
            "changes": [
                "Method added to public class"
            ]
        },
        {
            "type": "org.gradle.kotlin.dsl.BuiltinPluginIdExtensionsKt",
            "member": "Method org.gradle.kotlin.dsl.BuiltinPluginIdExtensionsKt.getWindows-resources(org.gradle.plugin.use.PluginDependenciesSpec)",
            "acceptation": "Adding generated Kotlin DSL extensions for Gradle API to the binary compatibility check",
            "changes": [
                "Method added to public class"
            ]
        },
        {
            "type": "org.gradle.kotlin.dsl.BuiltinPluginIdExtensionsKt",
            "member": "Method org.gradle.kotlin.dsl.BuiltinPluginIdExtensionsKt.getWrapper(org.gradle.plugin.use.PluginDependenciesSpec)",
            "acceptation": "Adding generated Kotlin DSL extensions for Gradle API to the binary compatibility check",
            "changes": [
                "Method added to public class"
            ]
        },
        {
            "type": "org.gradle.kotlin.dsl.BuiltinPluginIdExtensionsKt",
            "member": "Method org.gradle.kotlin.dsl.BuiltinPluginIdExtensionsKt.getXcode(org.gradle.plugin.use.PluginDependenciesSpec)",
            "acceptation": "Adding generated Kotlin DSL extensions for Gradle API to the binary compatibility check",
            "changes": [
                "Method added to public class"
            ]
        },
        {
            "type": "org.gradle.kotlin.dsl.BuiltinPluginIdExtensionsKt",
            "member": "Method org.gradle.kotlin.dsl.BuiltinPluginIdExtensionsKt.getXctest(org.gradle.plugin.use.PluginDependenciesSpec)",
            "acceptation": "Adding generated Kotlin DSL extensions for Gradle API to the binary compatibility check",
            "changes": [
                "Method added to public class"
            ]
        },
        {
            "type": "org.gradle.kotlin.dsl.GradleApiKotlinDslExtensions_1cbh1oqkvm762j10e96dawuh5Kt",
            "member": "Class org.gradle.kotlin.dsl.GradleApiKotlinDslExtensions_1cbh1oqkvm762j10e96dawuh5Kt",
            "acceptation": "Adding generated Kotlin DSL extensions for Gradle API to the binary compatibility check",
            "changes": []
        },
        {
            "type": "org.gradle.kotlin.dsl.GradleApiKotlinDslExtensions_1cbh1oqkvm762j10e96dawuh5Kt",
            "member": "Method org.gradle.kotlin.dsl.GradleApiKotlinDslExtensions_1cbh1oqkvm762j10e96dawuh5Kt.domainObjectContainer(org.gradle.api.model.ObjectFactory,kotlin.reflect.KClass)",
            "acceptation": "Adding generated Kotlin DSL extensions for Gradle API to the binary compatibility check",
            "changes": [
                "Method added to public class"
            ]
        },
        {
            "type": "org.gradle.kotlin.dsl.GradleApiKotlinDslExtensions_1cbh1oqkvm762j10e96dawuh5Kt",
            "member": "Method org.gradle.kotlin.dsl.GradleApiKotlinDslExtensions_1cbh1oqkvm762j10e96dawuh5Kt.domainObjectContainer(org.gradle.api.model.ObjectFactory,kotlin.reflect.KClass,org.gradle.api.NamedDomainObjectFactory)",
            "acceptation": "Adding generated Kotlin DSL extensions for Gradle API to the binary compatibility check",
            "changes": [
                "Method added to public class"
            ]
        },
        {
            "type": "org.gradle.kotlin.dsl.GradleApiKotlinDslExtensions_1cbh1oqkvm762j10e96dawuh5Kt",
            "member": "Method org.gradle.kotlin.dsl.GradleApiKotlinDslExtensions_1cbh1oqkvm762j10e96dawuh5Kt.domainObjectSet(org.gradle.api.model.ObjectFactory,kotlin.reflect.KClass)",
            "acceptation": "Adding generated Kotlin DSL extensions for Gradle API to the binary compatibility check",
            "changes": [
                "Method added to public class"
            ]
        },
        {
            "type": "org.gradle.kotlin.dsl.GradleApiKotlinDslExtensions_1cbh1oqkvm762j10e96dawuh5Kt",
            "member": "Method org.gradle.kotlin.dsl.GradleApiKotlinDslExtensions_1cbh1oqkvm762j10e96dawuh5Kt.listProperty(org.gradle.api.model.ObjectFactory,kotlin.reflect.KClass)",
            "acceptation": "Adding generated Kotlin DSL extensions for Gradle API to the binary compatibility check",
            "changes": [
                "Method added to public class"
            ]
        },
        {
            "type": "org.gradle.kotlin.dsl.GradleApiKotlinDslExtensions_1cbh1oqkvm762j10e96dawuh5Kt",
            "member": "Method org.gradle.kotlin.dsl.GradleApiKotlinDslExtensions_1cbh1oqkvm762j10e96dawuh5Kt.mapProperty(org.gradle.api.model.ObjectFactory,kotlin.reflect.KClass,kotlin.reflect.KClass)",
            "acceptation": "Adding generated Kotlin DSL extensions for Gradle API to the binary compatibility check",
            "changes": [
                "Method added to public class"
            ]
        },
        {
            "type": "org.gradle.kotlin.dsl.GradleApiKotlinDslExtensions_1cbh1oqkvm762j10e96dawuh5Kt",
            "member": "Method org.gradle.kotlin.dsl.GradleApiKotlinDslExtensions_1cbh1oqkvm762j10e96dawuh5Kt.named(org.gradle.api.model.ObjectFactory,kotlin.reflect.KClass,java.lang.String)",
            "acceptation": "Adding generated Kotlin DSL extensions for Gradle API to the binary compatibility check",
            "changes": [
                "Method added to public class"
            ]
        },
        {
            "type": "org.gradle.kotlin.dsl.GradleApiKotlinDslExtensions_1cbh1oqkvm762j10e96dawuh5Kt",
            "member": "Method org.gradle.kotlin.dsl.GradleApiKotlinDslExtensions_1cbh1oqkvm762j10e96dawuh5Kt.namedDomainObjectList(org.gradle.api.model.ObjectFactory,kotlin.reflect.KClass)",
            "acceptation": "Adding generated Kotlin DSL extensions for Gradle API to the binary compatibility check",
            "changes": [
                "Method added to public class"
            ]
        },
        {
            "type": "org.gradle.kotlin.dsl.GradleApiKotlinDslExtensions_1cbh1oqkvm762j10e96dawuh5Kt",
            "member": "Method org.gradle.kotlin.dsl.GradleApiKotlinDslExtensions_1cbh1oqkvm762j10e96dawuh5Kt.namedDomainObjectSet(org.gradle.api.model.ObjectFactory,kotlin.reflect.KClass)",
            "acceptation": "Adding generated Kotlin DSL extensions for Gradle API to the binary compatibility check",
            "changes": [
                "Method added to public class"
            ]
        },
        {
            "type": "org.gradle.kotlin.dsl.GradleApiKotlinDslExtensions_1cbh1oqkvm762j10e96dawuh5Kt",
            "member": "Method org.gradle.kotlin.dsl.GradleApiKotlinDslExtensions_1cbh1oqkvm762j10e96dawuh5Kt.newInstance(org.gradle.api.model.ObjectFactory,kotlin.reflect.KClass,java.lang.Object[])",
            "acceptation": "Adding generated Kotlin DSL extensions for Gradle API to the binary compatibility check",
            "changes": [
                "Method added to public class"
            ]
        },
        {
            "type": "org.gradle.kotlin.dsl.GradleApiKotlinDslExtensions_1cbh1oqkvm762j10e96dawuh5Kt",
            "member": "Method org.gradle.kotlin.dsl.GradleApiKotlinDslExtensions_1cbh1oqkvm762j10e96dawuh5Kt.polymorphicDomainObjectContainer(org.gradle.api.model.ObjectFactory,kotlin.reflect.KClass)",
            "acceptation": "Adding generated Kotlin DSL extensions for Gradle API to the binary compatibility check",
            "changes": [
                "Method added to public class"
            ]
        },
        {
            "type": "org.gradle.kotlin.dsl.GradleApiKotlinDslExtensions_1cbh1oqkvm762j10e96dawuh5Kt",
            "member": "Method org.gradle.kotlin.dsl.GradleApiKotlinDslExtensions_1cbh1oqkvm762j10e96dawuh5Kt.property(org.gradle.api.model.ObjectFactory,kotlin.reflect.KClass)",
            "acceptation": "Adding generated Kotlin DSL extensions for Gradle API to the binary compatibility check",
            "changes": [
                "Method added to public class"
            ]
        },
        {
            "type": "org.gradle.kotlin.dsl.GradleApiKotlinDslExtensions_1cbh1oqkvm762j10e96dawuh5Kt",
            "member": "Method org.gradle.kotlin.dsl.GradleApiKotlinDslExtensions_1cbh1oqkvm762j10e96dawuh5Kt.setProperty(org.gradle.api.model.ObjectFactory,kotlin.reflect.KClass)",
            "acceptation": "Adding generated Kotlin DSL extensions for Gradle API to the binary compatibility check",
            "changes": [
                "Method added to public class"
            ]
        },
        {
            "type": "org.gradle.kotlin.dsl.GradleApiKotlinDslExtensions_1f8te1iwfyue2ug9e4la8t8peKt",
            "member": "Class org.gradle.kotlin.dsl.GradleApiKotlinDslExtensions_1f8te1iwfyue2ug9e4la8t8peKt",
            "acceptation": "Adding generated Kotlin DSL extensions for Gradle API to the binary compatibility check",
            "changes": []
        },
        {
            "type": "org.gradle.kotlin.dsl.GradleApiKotlinDslExtensions_1f8te1iwfyue2ug9e4la8t8peKt",
            "member": "Method org.gradle.kotlin.dsl.GradleApiKotlinDslExtensions_1f8te1iwfyue2ug9e4la8t8peKt.credentials(org.gradle.api.artifacts.repositories.AuthenticationSupported,kotlin.reflect.KClass)",
            "acceptation": "Adding generated Kotlin DSL extensions for Gradle API to the binary compatibility check",
            "changes": [
                "Method added to public class"
            ]
        },
        {
            "type": "org.gradle.kotlin.dsl.GradleApiKotlinDslExtensions_1f8te1iwfyue2ug9e4la8t8peKt",
            "member": "Method org.gradle.kotlin.dsl.GradleApiKotlinDslExtensions_1f8te1iwfyue2ug9e4la8t8peKt.credentials(org.gradle.api.artifacts.repositories.AuthenticationSupported,kotlin.reflect.KClass,org.gradle.api.Action)",
            "acceptation": "Adding generated Kotlin DSL extensions for Gradle API to the binary compatibility check",
            "changes": [
                "Method added to public class"
            ]
        },
        {
            "type": "org.gradle.kotlin.dsl.GradleApiKotlinDslExtensions_1f8te1iwfyue2ug9e4la8t8peKt",
            "member": "Method org.gradle.kotlin.dsl.GradleApiKotlinDslExtensions_1f8te1iwfyue2ug9e4la8t8peKt.getCredentials(org.gradle.api.artifacts.repositories.AuthenticationSupported,kotlin.reflect.KClass)",
            "acceptation": "Adding generated Kotlin DSL extensions for Gradle API to the binary compatibility check",
            "changes": [
                "Method added to public class"
            ]
        },
        {
            "type": "org.gradle.kotlin.dsl.GradleApiKotlinDslExtensions_1j20ljs9xowlw6c963ek286ggKt",
            "member": "Class org.gradle.kotlin.dsl.GradleApiKotlinDslExtensions_1j20ljs9xowlw6c963ek286ggKt",
            "acceptation": "Adding generated Kotlin DSL extensions for Gradle API to the binary compatibility check",
            "changes": []
        },
        {
            "type": "org.gradle.kotlin.dsl.GradleApiKotlinDslExtensions_1j20ljs9xowlw6c963ek286ggKt",
            "member": "Method org.gradle.kotlin.dsl.GradleApiKotlinDslExtensions_1j20ljs9xowlw6c963ek286ggKt.apply(org.gradle.api.plugins.PluginContainer,kotlin.reflect.KClass)",
            "acceptation": "Adding generated Kotlin DSL extensions for Gradle API to the binary compatibility check",
            "changes": [
                "Method added to public class"
            ]
        },
        {
            "type": "org.gradle.kotlin.dsl.GradleApiKotlinDslExtensions_1j20ljs9xowlw6c963ek286ggKt",
            "member": "Method org.gradle.kotlin.dsl.GradleApiKotlinDslExtensions_1j20ljs9xowlw6c963ek286ggKt.findPlugin(org.gradle.api.plugins.PluginContainer,kotlin.reflect.KClass)",
            "acceptation": "Adding generated Kotlin DSL extensions for Gradle API to the binary compatibility check",
            "changes": [
                "Method added to public class"
            ]
        },
        {
            "type": "org.gradle.kotlin.dsl.GradleApiKotlinDslExtensions_1j20ljs9xowlw6c963ek286ggKt",
            "member": "Method org.gradle.kotlin.dsl.GradleApiKotlinDslExtensions_1j20ljs9xowlw6c963ek286ggKt.getAt(org.gradle.api.plugins.PluginContainer,kotlin.reflect.KClass)",
            "acceptation": "Adding generated Kotlin DSL extensions for Gradle API to the binary compatibility check",
            "changes": [
                "Method added to public class"
            ]
        },
        {
            "type": "org.gradle.kotlin.dsl.GradleApiKotlinDslExtensions_1j20ljs9xowlw6c963ek286ggKt",
            "member": "Method org.gradle.kotlin.dsl.GradleApiKotlinDslExtensions_1j20ljs9xowlw6c963ek286ggKt.getPlugin(org.gradle.api.plugins.PluginContainer,kotlin.reflect.KClass)",
            "acceptation": "Adding generated Kotlin DSL extensions for Gradle API to the binary compatibility check",
            "changes": [
                "Method added to public class"
            ]
        },
        {
            "type": "org.gradle.kotlin.dsl.GradleApiKotlinDslExtensions_1j20ljs9xowlw6c963ek286ggKt",
            "member": "Method org.gradle.kotlin.dsl.GradleApiKotlinDslExtensions_1j20ljs9xowlw6c963ek286ggKt.hasPlugin(org.gradle.api.plugins.PluginContainer,kotlin.reflect.KClass)",
            "acceptation": "Adding generated Kotlin DSL extensions for Gradle API to the binary compatibility check",
            "changes": [
                "Method added to public class"
            ]
        },
        {
            "type": "org.gradle.kotlin.dsl.GradleApiKotlinDslExtensions_1o8ms31elr0oj4cvxysxgs6e7Kt",
            "member": "Class org.gradle.kotlin.dsl.GradleApiKotlinDslExtensions_1o8ms31elr0oj4cvxysxgs6e7Kt",
            "acceptation": "Adding generated Kotlin DSL extensions for Gradle API to the binary compatibility check",
            "changes": []
        },
        {
            "type": "org.gradle.kotlin.dsl.GradleApiKotlinDslExtensions_1o8ms31elr0oj4cvxysxgs6e7Kt",
            "member": "Method org.gradle.kotlin.dsl.GradleApiKotlinDslExtensions_1o8ms31elr0oj4cvxysxgs6e7Kt.environment(org.gradle.api.tasks.testing.Test,kotlin.Pair[])",
            "acceptation": "Adding generated Kotlin DSL extensions for Gradle API to the binary compatibility check",
            "changes": [
                "Method added to public class"
            ]
        },
        {
            "type": "org.gradle.kotlin.dsl.GradleApiKotlinDslExtensions_1o8ms31elr0oj4cvxysxgs6e7Kt",
            "member": "Method org.gradle.kotlin.dsl.GradleApiKotlinDslExtensions_1o8ms31elr0oj4cvxysxgs6e7Kt.systemProperties(org.gradle.api.tasks.testing.Test,kotlin.Pair[])",
            "acceptation": "Adding generated Kotlin DSL extensions for Gradle API to the binary compatibility check",
            "changes": [
                "Method added to public class"
            ]
        },
        {
            "type": "org.gradle.kotlin.dsl.GradleApiKotlinDslExtensions_23j3y7znoq6yp04k00flaam5eKt",
            "member": "Class org.gradle.kotlin.dsl.GradleApiKotlinDslExtensions_23j3y7znoq6yp04k00flaam5eKt",
            "acceptation": "Adding generated Kotlin DSL extensions for Gradle API to the binary compatibility check",
            "changes": []
        },
        {
            "type": "org.gradle.kotlin.dsl.GradleApiKotlinDslExtensions_23j3y7znoq6yp04k00flaam5eKt",
            "member": "Method org.gradle.kotlin.dsl.GradleApiKotlinDslExtensions_23j3y7znoq6yp04k00flaam5eKt.getModel(org.gradle.tooling.ProjectConnection,kotlin.reflect.KClass)",
            "acceptation": "Adding generated Kotlin DSL extensions for Gradle API to the binary compatibility check",
            "changes": [
                "Method added to public class"
            ]
        },
        {
            "type": "org.gradle.kotlin.dsl.GradleApiKotlinDslExtensions_23j3y7znoq6yp04k00flaam5eKt",
            "member": "Method org.gradle.kotlin.dsl.GradleApiKotlinDslExtensions_23j3y7znoq6yp04k00flaam5eKt.getModel(org.gradle.tooling.ProjectConnection,kotlin.reflect.KClass,org.gradle.tooling.ResultHandler)",
            "acceptation": "Adding generated Kotlin DSL extensions for Gradle API to the binary compatibility check",
            "changes": [
                "Method added to public class"
            ]
        },
        {
            "type": "org.gradle.kotlin.dsl.GradleApiKotlinDslExtensions_23j3y7znoq6yp04k00flaam5eKt",
            "member": "Method org.gradle.kotlin.dsl.GradleApiKotlinDslExtensions_23j3y7znoq6yp04k00flaam5eKt.model(org.gradle.tooling.ProjectConnection,kotlin.reflect.KClass)",
            "acceptation": "Adding generated Kotlin DSL extensions for Gradle API to the binary compatibility check",
            "changes": [
                "Method added to public class"
            ]
        },
        {
            "type": "org.gradle.kotlin.dsl.GradleApiKotlinDslExtensions_2ljgydcyecwzbllqfsk3k6ny4Kt",
            "member": "Class org.gradle.kotlin.dsl.GradleApiKotlinDslExtensions_2ljgydcyecwzbllqfsk3k6ny4Kt",
            "acceptation": "Adding generated Kotlin DSL extensions for Gradle API to the binary compatibility check",
            "changes": []
        },
        {
            "type": "org.gradle.kotlin.dsl.GradleApiKotlinDslExtensions_2ljgydcyecwzbllqfsk3k6ny4Kt",
            "member": "Method org.gradle.kotlin.dsl.GradleApiKotlinDslExtensions_2ljgydcyecwzbllqfsk3k6ny4Kt.withType(org.gradle.api.NamedDomainObjectSet,kotlin.reflect.KClass)",
            "acceptation": "Adding generated Kotlin DSL extensions for Gradle API to the binary compatibility check",
            "changes": [
                "Method added to public class"
            ]
        },
        {
            "type": "org.gradle.kotlin.dsl.GradleApiKotlinDslExtensions_2nkzfp9vk1w8kpccqdrc12q9pKt",
            "member": "Class org.gradle.kotlin.dsl.GradleApiKotlinDslExtensions_2nkzfp9vk1w8kpccqdrc12q9pKt",
            "acceptation": "Adding generated Kotlin DSL extensions for Gradle API to the binary compatibility check",
            "changes": []
        },
        {
            "type": "org.gradle.kotlin.dsl.GradleApiKotlinDslExtensions_2nkzfp9vk1w8kpccqdrc12q9pKt",
            "member": "Method org.gradle.kotlin.dsl.GradleApiKotlinDslExtensions_2nkzfp9vk1w8kpccqdrc12q9pKt.withArtifacts(org.gradle.api.artifacts.query.ArtifactResolutionQuery,kotlin.reflect.KClass,java.util.Collection)",
            "acceptation": "Adding generated Kotlin DSL extensions for Gradle API to the binary compatibility check",
            "changes": [
                "Method added to public class"
            ]
        },
        {
            "type": "org.gradle.kotlin.dsl.GradleApiKotlinDslExtensions_2nkzfp9vk1w8kpccqdrc12q9pKt",
            "member": "Method org.gradle.kotlin.dsl.GradleApiKotlinDslExtensions_2nkzfp9vk1w8kpccqdrc12q9pKt.withArtifacts(org.gradle.api.artifacts.query.ArtifactResolutionQuery,kotlin.reflect.KClass,kotlin.reflect.KClass[])",
            "acceptation": "Adding generated Kotlin DSL extensions for Gradle API to the binary compatibility check",
            "changes": [
                "Method added to public class"
            ]
        },
        {
            "type": "org.gradle.kotlin.dsl.GradleApiKotlinDslExtensions_36fbvlrwm7xvqsifh8exjkbr0Kt",
            "member": "Class org.gradle.kotlin.dsl.GradleApiKotlinDslExtensions_36fbvlrwm7xvqsifh8exjkbr0Kt",
            "acceptation": "Adding generated Kotlin DSL extensions for Gradle API to the binary compatibility check",
            "changes": []
        },
        {
            "type": "org.gradle.kotlin.dsl.GradleApiKotlinDslExtensions_36fbvlrwm7xvqsifh8exjkbr0Kt",
            "member": "Method org.gradle.kotlin.dsl.GradleApiKotlinDslExtensions_36fbvlrwm7xvqsifh8exjkbr0Kt.registerBuildCacheService(org.gradle.caching.configuration.BuildCacheConfiguration,kotlin.reflect.KClass,kotlin.reflect.KClass)",
            "acceptation": "Adding generated Kotlin DSL extensions for Gradle API to the binary compatibility check",
            "changes": [
                "Method added to public class"
            ]
        },
        {
            "type": "org.gradle.kotlin.dsl.GradleApiKotlinDslExtensions_36fbvlrwm7xvqsifh8exjkbr0Kt",
            "member": "Method org.gradle.kotlin.dsl.GradleApiKotlinDslExtensions_36fbvlrwm7xvqsifh8exjkbr0Kt.remote(org.gradle.caching.configuration.BuildCacheConfiguration,kotlin.reflect.KClass)",
            "acceptation": "Adding generated Kotlin DSL extensions for Gradle API to the binary compatibility check",
            "changes": [
                "Method added to public class"
            ]
        },
        {
            "type": "org.gradle.kotlin.dsl.GradleApiKotlinDslExtensions_36fbvlrwm7xvqsifh8exjkbr0Kt",
            "member": "Method org.gradle.kotlin.dsl.GradleApiKotlinDslExtensions_36fbvlrwm7xvqsifh8exjkbr0Kt.remote(org.gradle.caching.configuration.BuildCacheConfiguration,kotlin.reflect.KClass,org.gradle.api.Action)",
            "acceptation": "Adding generated Kotlin DSL extensions for Gradle API to the binary compatibility check",
            "changes": [
                "Method added to public class"
            ]
        },
        {
            "type": "org.gradle.kotlin.dsl.GradleApiKotlinDslExtensions_3ccx9qt1rxl3wzrx6gavdju4rKt",
            "member": "Class org.gradle.kotlin.dsl.GradleApiKotlinDslExtensions_3ccx9qt1rxl3wzrx6gavdju4rKt",
            "acceptation": "Adding generated Kotlin DSL extensions for Gradle API to the binary compatibility check",
            "changes": []
        },
        {
            "type": "org.gradle.kotlin.dsl.GradleApiKotlinDslExtensions_3ccx9qt1rxl3wzrx6gavdju4rKt",
            "member": "Method org.gradle.kotlin.dsl.GradleApiKotlinDslExtensions_3ccx9qt1rxl3wzrx6gavdju4rKt.fork(org.gradle.api.tasks.compile.GroovyCompileOptions,kotlin.Pair[])",
            "acceptation": "Adding generated Kotlin DSL extensions for Gradle API to the binary compatibility check",
            "changes": [
                "Method added to public class"
            ]
        },
        {
            "type": "org.gradle.kotlin.dsl.GradleApiKotlinDslExtensions_3gtk3jjp57s0ohxa87x3kbgqaKt",
            "member": "Class org.gradle.kotlin.dsl.GradleApiKotlinDslExtensions_3gtk3jjp57s0ohxa87x3kbgqaKt",
            "acceptation": "Adding generated Kotlin DSL extensions for Gradle API to the binary compatibility check",
            "changes": []
        },
        {
            "type": "org.gradle.kotlin.dsl.GradleApiKotlinDslExtensions_3gtk3jjp57s0ohxa87x3kbgqaKt",
            "member": "Method org.gradle.kotlin.dsl.GradleApiKotlinDslExtensions_3gtk3jjp57s0ohxa87x3kbgqaKt.register(org.gradle.jvm.toolchain.JavaToolchainResolverRegistry,kotlin.reflect.KClass)",
            "acceptation": "Adding generated Kotlin DSL extensions for Gradle API to the binary compatibility check",
            "changes": [
                "Method added to public class"
            ]
        },
        {
            "type": "org.gradle.kotlin.dsl.GradleApiKotlinDslExtensions_3junz439hluumqhrib3vuxslyKt",
            "member": "Class org.gradle.kotlin.dsl.GradleApiKotlinDslExtensions_3junz439hluumqhrib3vuxslyKt",
            "acceptation": "Adding generated Kotlin DSL extensions for Gradle API to the binary compatibility check",
            "changes": []
        },
        {
            "type": "org.gradle.kotlin.dsl.GradleApiKotlinDslExtensions_3junz439hluumqhrib3vuxslyKt",
            "member": "Method org.gradle.kotlin.dsl.GradleApiKotlinDslExtensions_3junz439hluumqhrib3vuxslyKt.apply(org.gradle.api.Script,kotlin.Pair[])",
            "acceptation": "Adding generated Kotlin DSL extensions for Gradle API to the binary compatibility check",
            "changes": [
                "Method added to public class"
            ]
        },
        {
            "type": "org.gradle.kotlin.dsl.GradleApiKotlinDslExtensions_3junz439hluumqhrib3vuxslyKt",
            "member": "Method org.gradle.kotlin.dsl.GradleApiKotlinDslExtensions_3junz439hluumqhrib3vuxslyKt.fileTree(org.gradle.api.Script,kotlin.Pair[])",
            "acceptation": "Adding generated Kotlin DSL extensions for Gradle API to the binary compatibility check",
            "changes": [
                "Method added to public class"
            ]
        },
        {
            "type": "org.gradle.kotlin.dsl.GradleApiKotlinDslExtensions_3nmb2qjzin72lydud9myfmci6Kt",
            "member": "Class org.gradle.kotlin.dsl.GradleApiKotlinDslExtensions_3nmb2qjzin72lydud9myfmci6Kt",
            "acceptation": "Adding generated Kotlin DSL extensions for Gradle API to the binary compatibility check",
            "changes": []
        },
        {
            "type": "org.gradle.kotlin.dsl.GradleApiKotlinDslExtensions_3nmb2qjzin72lydud9myfmci6Kt",
            "member": "Method org.gradle.kotlin.dsl.GradleApiKotlinDslExtensions_3nmb2qjzin72lydud9myfmci6Kt.setConfigProperties(org.gradle.api.plugins.quality.CheckstyleExtension,kotlin.Pair[])",
            "acceptation": "Adding generated Kotlin DSL extensions for Gradle API to the binary compatibility check",
            "changes": [
                "Method added to public class"
            ]
        },
        {
            "type": "org.gradle.kotlin.dsl.GradleApiKotlinDslExtensions_3sx1g6kmdmnb8jxwpxvm4pxs0Kt",
            "member": "Class org.gradle.kotlin.dsl.GradleApiKotlinDslExtensions_3sx1g6kmdmnb8jxwpxvm4pxs0Kt",
            "acceptation": "Adding generated Kotlin DSL extensions for Gradle API to the binary compatibility check",
            "changes": []
        },
        {
            "type": "org.gradle.kotlin.dsl.GradleApiKotlinDslExtensions_3sx1g6kmdmnb8jxwpxvm4pxs0Kt",
            "member": "Method org.gradle.kotlin.dsl.GradleApiKotlinDslExtensions_3sx1g6kmdmnb8jxwpxvm4pxs0Kt.named(org.gradle.api.tasks.TaskCollection,java.lang.String,kotlin.reflect.KClass)",
            "acceptation": "Adding generated Kotlin DSL extensions for Gradle API to the binary compatibility check",
            "changes": [
                "Method added to public class"
            ]
        },
        {
            "type": "org.gradle.kotlin.dsl.GradleApiKotlinDslExtensions_3sx1g6kmdmnb8jxwpxvm4pxs0Kt",
            "member": "Method org.gradle.kotlin.dsl.GradleApiKotlinDslExtensions_3sx1g6kmdmnb8jxwpxvm4pxs0Kt.named(org.gradle.api.tasks.TaskCollection,java.lang.String,kotlin.reflect.KClass,org.gradle.api.Action)",
            "acceptation": "Adding generated Kotlin DSL extensions for Gradle API to the binary compatibility check",
            "changes": [
                "Method added to public class"
            ]
        },
        {
            "type": "org.gradle.kotlin.dsl.GradleApiKotlinDslExtensions_3sx1g6kmdmnb8jxwpxvm4pxs0Kt",
            "member": "Method org.gradle.kotlin.dsl.GradleApiKotlinDslExtensions_3sx1g6kmdmnb8jxwpxvm4pxs0Kt.withType(org.gradle.api.tasks.TaskCollection,kotlin.reflect.KClass)",
            "acceptation": "Adding generated Kotlin DSL extensions for Gradle API to the binary compatibility check",
            "changes": [
                "Method added to public class"
            ]
        },
        {
            "type": "org.gradle.kotlin.dsl.GradleApiKotlinDslExtensions_4bjyvck275dm80nsvunexs63sKt",
            "member": "Class org.gradle.kotlin.dsl.GradleApiKotlinDslExtensions_4bjyvck275dm80nsvunexs63sKt",
            "acceptation": "Adding generated Kotlin DSL extensions for Gradle API to the binary compatibility check",
            "changes": []
        },
        {
            "type": "org.gradle.kotlin.dsl.GradleApiKotlinDslExtensions_4bjyvck275dm80nsvunexs63sKt",
            "member": "Method org.gradle.kotlin.dsl.GradleApiKotlinDslExtensions_4bjyvck275dm80nsvunexs63sKt.apply(org.gradle.api.plugins.PluginManager,kotlin.reflect.KClass)",
            "acceptation": "Adding generated Kotlin DSL extensions for Gradle API to the binary compatibility check",
            "changes": [
                "Method added to public class"
            ]
        },
        {
            "type": "org.gradle.kotlin.dsl.GradleApiKotlinDslExtensions_4eu6i08rw85sthowmqs31rom6Kt",
            "member": "Class org.gradle.kotlin.dsl.GradleApiKotlinDslExtensions_4eu6i08rw85sthowmqs31rom6Kt",
            "acceptation": "Adding generated Kotlin DSL extensions for Gradle API to the binary compatibility check",
            "changes": []
        },
        {
            "type": "org.gradle.kotlin.dsl.GradleApiKotlinDslExtensions_4eu6i08rw85sthowmqs31rom6Kt",
            "member": "Method org.gradle.kotlin.dsl.GradleApiKotlinDslExtensions_4eu6i08rw85sthowmqs31rom6Kt.credentials(org.gradle.api.provider.ProviderFactory,kotlin.reflect.KClass,java.lang.String)",
            "acceptation": "Adding generated Kotlin DSL extensions for Gradle API to the binary compatibility check",
            "changes": [
                "Method added to public class"
            ]
        },
        {
            "type": "org.gradle.kotlin.dsl.GradleApiKotlinDslExtensions_4eu6i08rw85sthowmqs31rom6Kt",
            "member": "Method org.gradle.kotlin.dsl.GradleApiKotlinDslExtensions_4eu6i08rw85sthowmqs31rom6Kt.credentials(org.gradle.api.provider.ProviderFactory,kotlin.reflect.KClass,org.gradle.api.provider.Provider)",
            "acceptation": "Adding generated Kotlin DSL extensions for Gradle API to the binary compatibility check",
            "changes": [
                "Method added to public class"
            ]
        },
        {
            "type": "org.gradle.kotlin.dsl.GradleApiKotlinDslExtensions_4eu6i08rw85sthowmqs31rom6Kt",
            "member": "Method org.gradle.kotlin.dsl.GradleApiKotlinDslExtensions_4eu6i08rw85sthowmqs31rom6Kt.of(org.gradle.api.provider.ProviderFactory,kotlin.reflect.KClass,org.gradle.api.Action)",
            "acceptation": "Adding generated Kotlin DSL extensions for Gradle API to the binary compatibility check",
            "changes": [
                "Method added to public class"
            ]
        },
        {
            "type": "org.gradle.kotlin.dsl.GradleApiKotlinDslExtensions_4i8m7ubpazumv0o7fg1f6fdogKt",
            "member": "Class org.gradle.kotlin.dsl.GradleApiKotlinDslExtensions_4i8m7ubpazumv0o7fg1f6fdogKt",
            "acceptation": "Adding generated Kotlin DSL extensions for Gradle API to the binary compatibility check",
            "changes": []
        },
        {
            "type": "org.gradle.kotlin.dsl.GradleApiKotlinDslExtensions_4i8m7ubpazumv0o7fg1f6fdogKt",
            "member": "Method org.gradle.kotlin.dsl.GradleApiKotlinDslExtensions_4i8m7ubpazumv0o7fg1f6fdogKt.environment(org.gradle.process.ProcessForkOptions,kotlin.Pair[])",
            "acceptation": "Adding generated Kotlin DSL extensions for Gradle API to the binary compatibility check",
            "changes": [
                "Method added to public class"
            ]
        },
        {
            "type": "org.gradle.kotlin.dsl.GradleApiKotlinDslExtensions_4i8m7ubpazumv0o7fg1f6fdogKt",
            "member": "Method org.gradle.kotlin.dsl.GradleApiKotlinDslExtensions_4i8m7ubpazumv0o7fg1f6fdogKt.setEnvironment(org.gradle.process.ProcessForkOptions,kotlin.Pair[])",
            "acceptation": "Adding generated Kotlin DSL extensions for Gradle API to the binary compatibility check",
            "changes": [
                "Method added to public class"
            ]
        },
        {
            "type": "org.gradle.kotlin.dsl.GradleApiKotlinDslExtensions_4q8db0fju46ujraxcpjzpivn1Kt",
            "member": "Class org.gradle.kotlin.dsl.GradleApiKotlinDslExtensions_4q8db0fju46ujraxcpjzpivn1Kt",
            "acceptation": "Adding generated Kotlin DSL extensions for Gradle API to the binary compatibility check",
            "changes": []
        },
        {
            "type": "org.gradle.kotlin.dsl.GradleApiKotlinDslExtensions_4q8db0fju46ujraxcpjzpivn1Kt",
            "member": "Method org.gradle.kotlin.dsl.GradleApiKotlinDslExtensions_4q8db0fju46ujraxcpjzpivn1Kt.define(org.gradle.api.tasks.compile.AbstractOptions,kotlin.Pair[])",
            "acceptation": "Adding generated Kotlin DSL extensions for Gradle API to the binary compatibility check",
            "changes": [
                "Method added to public class"
            ]
        },
        {
            "type": "org.gradle.kotlin.dsl.GradleApiKotlinDslExtensions_4vqe7vkwi3h45wskb54l2vuiuKt",
            "member": "Class org.gradle.kotlin.dsl.GradleApiKotlinDslExtensions_4vqe7vkwi3h45wskb54l2vuiuKt",
            "acceptation": "Adding generated Kotlin DSL extensions for Gradle API to the binary compatibility check",
            "changes": []
        },
        {
            "type": "org.gradle.kotlin.dsl.GradleApiKotlinDslExtensions_4vqe7vkwi3h45wskb54l2vuiuKt",
            "member": "Method org.gradle.kotlin.dsl.GradleApiKotlinDslExtensions_4vqe7vkwi3h45wskb54l2vuiuKt.systemProperties(org.gradle.process.JavaForkOptions,kotlin.Pair[])",
            "acceptation": "Adding generated Kotlin DSL extensions for Gradle API to the binary compatibility check",
            "changes": [
                "Method added to public class"
            ]
        },
        {
            "type": "org.gradle.kotlin.dsl.GradleApiKotlinDslExtensions_4xzlmchnjfhf5wwk67zexqao1Kt",
            "member": "Class org.gradle.kotlin.dsl.GradleApiKotlinDslExtensions_4xzlmchnjfhf5wwk67zexqao1Kt",
            "acceptation": "Adding generated Kotlin DSL extensions for Gradle API to the binary compatibility check",
            "changes": []
        },
        {
            "type": "org.gradle.kotlin.dsl.GradleApiKotlinDslExtensions_4xzlmchnjfhf5wwk67zexqao1Kt",
            "member": "Method org.gradle.kotlin.dsl.GradleApiKotlinDslExtensions_4xzlmchnjfhf5wwk67zexqao1Kt.registerIfAbsent(org.gradle.api.services.BuildServiceRegistry,java.lang.String,kotlin.reflect.KClass,org.gradle.api.Action)",
            "acceptation": "Adding generated Kotlin DSL extensions for Gradle API to the binary compatibility check",
            "changes": [
                "Method added to public class"
            ]
        },
        {
            "type": "org.gradle.kotlin.dsl.GradleApiKotlinDslExtensions_51cz05pnhwbpe4qj0tu5dam2yKt",
            "member": "Class org.gradle.kotlin.dsl.GradleApiKotlinDslExtensions_51cz05pnhwbpe4qj0tu5dam2yKt",
            "acceptation": "Adding generated Kotlin DSL extensions for Gradle API to the binary compatibility check",
            "changes": []
        },
        {
            "type": "org.gradle.kotlin.dsl.GradleApiKotlinDslExtensions_51cz05pnhwbpe4qj0tu5dam2yKt",
            "member": "Method org.gradle.kotlin.dsl.GradleApiKotlinDslExtensions_51cz05pnhwbpe4qj0tu5dam2yKt.add(org.gradle.api.attributes.CompatibilityRuleChain,kotlin.reflect.KClass)",
            "acceptation": "Adding generated Kotlin DSL extensions for Gradle API to the binary compatibility check",
            "changes": [
                "Method added to public class"
            ]
        },
        {
            "type": "org.gradle.kotlin.dsl.GradleApiKotlinDslExtensions_51cz05pnhwbpe4qj0tu5dam2yKt",
            "member": "Method org.gradle.kotlin.dsl.GradleApiKotlinDslExtensions_51cz05pnhwbpe4qj0tu5dam2yKt.add(org.gradle.api.attributes.CompatibilityRuleChain,kotlin.reflect.KClass,org.gradle.api.Action)",
            "acceptation": "Adding generated Kotlin DSL extensions for Gradle API to the binary compatibility check",
            "changes": [
                "Method added to public class"
            ]
        },
        {
            "type": "org.gradle.kotlin.dsl.GradleApiKotlinDslExtensions_52mdecp60lwofxsvx7jrdkfqqKt",
            "member": "Class org.gradle.kotlin.dsl.GradleApiKotlinDslExtensions_52mdecp60lwofxsvx7jrdkfqqKt",
            "acceptation": "Adding generated Kotlin DSL extensions for Gradle API to the binary compatibility check",
            "changes": []
        },
        {
            "type": "org.gradle.kotlin.dsl.GradleApiKotlinDslExtensions_52mdecp60lwofxsvx7jrdkfqqKt",
            "member": "Method org.gradle.kotlin.dsl.GradleApiKotlinDslExtensions_52mdecp60lwofxsvx7jrdkfqqKt.environment(org.gradle.api.tasks.AbstractExecTask,kotlin.Pair[])",
            "acceptation": "Adding generated Kotlin DSL extensions for Gradle API to the binary compatibility check",
            "changes": [
                "Method added to public class"
            ]
        },
        {
            "type": "org.gradle.kotlin.dsl.GradleApiKotlinDslExtensions_58bgdnjpk5naazxhjmq6sqxtkKt",
            "member": "Class org.gradle.kotlin.dsl.GradleApiKotlinDslExtensions_58bgdnjpk5naazxhjmq6sqxtkKt",
            "acceptation": "Adding generated Kotlin DSL extensions for Gradle API to the binary compatibility check",
            "changes": []
        },
        {
            "type": "org.gradle.kotlin.dsl.GradleApiKotlinDslExtensions_58bgdnjpk5naazxhjmq6sqxtkKt",
            "member": "Method org.gradle.kotlin.dsl.GradleApiKotlinDslExtensions_58bgdnjpk5naazxhjmq6sqxtkKt.withType(org.gradle.api.DomainObjectSet,kotlin.reflect.KClass)",
            "acceptation": "Adding generated Kotlin DSL extensions for Gradle API to the binary compatibility check",
            "changes": [
                "Method added to public class"
            ]
        },
        {
            "type": "org.gradle.kotlin.dsl.GradleApiKotlinDslExtensions_5grgf5iwqsk9k9dctivlytlbpKt",
            "member": "Class org.gradle.kotlin.dsl.GradleApiKotlinDslExtensions_5grgf5iwqsk9k9dctivlytlbpKt",
            "acceptation": "Adding generated Kotlin DSL extensions for Gradle API to the binary compatibility check",
            "changes": []
        },
        {
            "type": "org.gradle.kotlin.dsl.GradleApiKotlinDslExtensions_5grgf5iwqsk9k9dctivlytlbpKt",
            "member": "Method org.gradle.kotlin.dsl.GradleApiKotlinDslExtensions_5grgf5iwqsk9k9dctivlytlbpKt.all(org.gradle.api.artifacts.dsl.ComponentMetadataHandler,kotlin.reflect.KClass)",
            "acceptation": "Adding generated Kotlin DSL extensions for Gradle API to the binary compatibility check",
            "changes": [
                "Method added to public class"
            ]
        },
        {
            "type": "org.gradle.kotlin.dsl.GradleApiKotlinDslExtensions_5grgf5iwqsk9k9dctivlytlbpKt",
            "member": "Method org.gradle.kotlin.dsl.GradleApiKotlinDslExtensions_5grgf5iwqsk9k9dctivlytlbpKt.all(org.gradle.api.artifacts.dsl.ComponentMetadataHandler,kotlin.reflect.KClass,org.gradle.api.Action)",
            "acceptation": "Adding generated Kotlin DSL extensions for Gradle API to the binary compatibility check",
            "changes": [
                "Method added to public class"
            ]
        },
        {
            "type": "org.gradle.kotlin.dsl.GradleApiKotlinDslExtensions_5grgf5iwqsk9k9dctivlytlbpKt",
            "member": "Method org.gradle.kotlin.dsl.GradleApiKotlinDslExtensions_5grgf5iwqsk9k9dctivlytlbpKt.withModule(org.gradle.api.artifacts.dsl.ComponentMetadataHandler,java.lang.Object,kotlin.reflect.KClass)",
            "acceptation": "Adding generated Kotlin DSL extensions for Gradle API to the binary compatibility check",
            "changes": [
                "Method added to public class"
            ]
        },
        {
            "type": "org.gradle.kotlin.dsl.GradleApiKotlinDslExtensions_5grgf5iwqsk9k9dctivlytlbpKt",
            "member": "Method org.gradle.kotlin.dsl.GradleApiKotlinDslExtensions_5grgf5iwqsk9k9dctivlytlbpKt.withModule(org.gradle.api.artifacts.dsl.ComponentMetadataHandler,java.lang.Object,kotlin.reflect.KClass,org.gradle.api.Action)",
            "acceptation": "Adding generated Kotlin DSL extensions for Gradle API to the binary compatibility check",
            "changes": [
                "Method added to public class"
            ]
        },
        {
            "type": "org.gradle.kotlin.dsl.GradleApiKotlinDslExtensions_609zmbhp659gljyhrd1j6b82iKt",
            "member": "Class org.gradle.kotlin.dsl.GradleApiKotlinDslExtensions_609zmbhp659gljyhrd1j6b82iKt",
            "acceptation": "Adding generated Kotlin DSL extensions for Gradle API to the binary compatibility check",
            "changes": []
        },
        {
            "type": "org.gradle.kotlin.dsl.GradleApiKotlinDslExtensions_609zmbhp659gljyhrd1j6b82iKt",
            "member": "Method org.gradle.kotlin.dsl.GradleApiKotlinDslExtensions_609zmbhp659gljyhrd1j6b82iKt.withType(org.gradle.api.plugins.PluginCollection,kotlin.reflect.KClass)",
            "acceptation": "Adding generated Kotlin DSL extensions for Gradle API to the binary compatibility check",
            "changes": [
                "Method added to public class"
            ]
        },
        {
            "type": "org.gradle.kotlin.dsl.GradleApiKotlinDslExtensions_6d88jwat8i57xhkcwv0mltqfyKt",
            "member": "Class org.gradle.kotlin.dsl.GradleApiKotlinDslExtensions_6d88jwat8i57xhkcwv0mltqfyKt",
            "acceptation": "Adding generated Kotlin DSL extensions for Gradle API to the binary compatibility check",
            "changes": []
        },
        {
            "type": "org.gradle.kotlin.dsl.GradleApiKotlinDslExtensions_6d88jwat8i57xhkcwv0mltqfyKt",
            "member": "Method org.gradle.kotlin.dsl.GradleApiKotlinDslExtensions_6d88jwat8i57xhkcwv0mltqfyKt.withNormalizer(org.gradle.api.tasks.TaskInputFilePropertyBuilder,kotlin.reflect.KClass)",
            "acceptation": "Adding generated Kotlin DSL extensions for Gradle API to the binary compatibility check",
            "changes": [
                "Method added to public class"
            ]
        },
        {
            "type": "org.gradle.kotlin.dsl.GradleApiKotlinDslExtensions_6em2cyhahj71o8uu9vwswmumyKt",
            "member": "Class org.gradle.kotlin.dsl.GradleApiKotlinDslExtensions_6em2cyhahj71o8uu9vwswmumyKt",
            "acceptation": "Adding generated Kotlin DSL extensions for Gradle API to the binary compatibility check",
            "changes": []
        },
        {
            "type": "org.gradle.kotlin.dsl.GradleApiKotlinDslExtensions_6em2cyhahj71o8uu9vwswmumyKt",
            "member": "Method org.gradle.kotlin.dsl.GradleApiKotlinDslExtensions_6em2cyhahj71o8uu9vwswmumyKt.always(org.gradle.api.flow.FlowScope,kotlin.reflect.KClass,org.gradle.api.Action)",
            "acceptation": "Adding generated Kotlin DSL extensions for Gradle API to the binary compatibility check",
            "changes": [
                "Method added to public class"
            ]
        },
        {
            "type": "org.gradle.kotlin.dsl.GradleApiKotlinDslExtensions_6r8qmvh9gjcwpnl2oja3f2vx9Kt",
            "member": "Class org.gradle.kotlin.dsl.GradleApiKotlinDslExtensions_6r8qmvh9gjcwpnl2oja3f2vx9Kt",
            "acceptation": "Adding generated Kotlin DSL extensions for Gradle API to the binary compatibility check",
            "changes": []
        },
        {
            "type": "org.gradle.kotlin.dsl.GradleApiKotlinDslExtensions_6r8qmvh9gjcwpnl2oja3f2vx9Kt",
            "member": "Method org.gradle.kotlin.dsl.GradleApiKotlinDslExtensions_6r8qmvh9gjcwpnl2oja3f2vx9Kt.project(org.gradle.api.artifacts.dsl.DependencyHandler,kotlin.Pair[])",
            "acceptation": "Adding generated Kotlin DSL extensions for Gradle API to the binary compatibility check",
            "changes": [
                "Method added to public class"
            ]
        },
        {
            "type": "org.gradle.kotlin.dsl.GradleApiKotlinDslExtensions_6r8qmvh9gjcwpnl2oja3f2vx9Kt",
            "member": "Method org.gradle.kotlin.dsl.GradleApiKotlinDslExtensions_6r8qmvh9gjcwpnl2oja3f2vx9Kt.registerTransform(org.gradle.api.artifacts.dsl.DependencyHandler,kotlin.reflect.KClass,org.gradle.api.Action)",
            "acceptation": "Adding generated Kotlin DSL extensions for Gradle API to the binary compatibility check",
            "changes": [
                "Method added to public class"
            ]
        },
        {
            "type": "org.gradle.kotlin.dsl.GradleApiKotlinDslExtensions_7f4z1hymswj2v00z0evxlagpvKt",
            "member": "Class org.gradle.kotlin.dsl.GradleApiKotlinDslExtensions_7f4z1hymswj2v00z0evxlagpvKt",
            "acceptation": "Adding generated Kotlin DSL extensions for Gradle API to the binary compatibility check",
            "changes": []
        },
        {
            "type": "org.gradle.kotlin.dsl.GradleApiKotlinDslExtensions_7f4z1hymswj2v00z0evxlagpvKt",
            "member": "Method org.gradle.kotlin.dsl.GradleApiKotlinDslExtensions_7f4z1hymswj2v00z0evxlagpvKt.registerBinding(org.gradle.api.ExtensiblePolymorphicDomainObjectContainer,kotlin.reflect.KClass,kotlin.reflect.KClass)",
            "acceptation": "Adding generated Kotlin DSL extensions for Gradle API to the binary compatibility check",
            "changes": [
                "Method added to public class"
            ]
        },
        {
            "type": "org.gradle.kotlin.dsl.GradleApiKotlinDslExtensions_7nkz7sz02wy68crw98onupqumKt",
            "member": "Class org.gradle.kotlin.dsl.GradleApiKotlinDslExtensions_7nkz7sz02wy68crw98onupqumKt",
            "acceptation": "Adding generated Kotlin DSL extensions for Gradle API to the binary compatibility check",
            "changes": []
        },
        {
            "type": "org.gradle.kotlin.dsl.GradleApiKotlinDslExtensions_7nkz7sz02wy68crw98onupqumKt",
            "member": "Method org.gradle.kotlin.dsl.GradleApiKotlinDslExtensions_7nkz7sz02wy68crw98onupqumKt.expand(org.gradle.api.file.CopySpec,kotlin.Pair[])",
            "acceptation": "Adding generated Kotlin DSL extensions for Gradle API to the binary compatibility check",
            "changes": [
                "Method added to public class"
            ]
        },
        {
            "type": "org.gradle.kotlin.dsl.GradleApiKotlinDslExtensions_7nkz7sz02wy68crw98onupqumKt",
            "member": "Method org.gradle.kotlin.dsl.GradleApiKotlinDslExtensions_7nkz7sz02wy68crw98onupqumKt.expand(org.gradle.api.file.CopySpec,kotlin.Pair[],org.gradle.api.Action)",
            "acceptation": "Adding generated Kotlin DSL extensions for Gradle API to the binary compatibility check",
            "changes": [
                "Method added to public class"
            ]
        },
        {
            "type": "org.gradle.kotlin.dsl.GradleApiKotlinDslExtensions_7nkz7sz02wy68crw98onupqumKt",
            "member": "Method org.gradle.kotlin.dsl.GradleApiKotlinDslExtensions_7nkz7sz02wy68crw98onupqumKt.filter(org.gradle.api.file.CopySpec,kotlin.reflect.KClass)",
            "acceptation": "Adding generated Kotlin DSL extensions for Gradle API to the binary compatibility check",
            "changes": [
                "Method added to public class"
            ]
        },
        {
            "type": "org.gradle.kotlin.dsl.GradleApiKotlinDslExtensions_7nkz7sz02wy68crw98onupqumKt",
            "member": "Method org.gradle.kotlin.dsl.GradleApiKotlinDslExtensions_7nkz7sz02wy68crw98onupqumKt.filter(org.gradle.api.file.CopySpec,kotlin.reflect.KClass,kotlin.Pair[])",
            "acceptation": "Adding generated Kotlin DSL extensions for Gradle API to the binary compatibility check",
            "changes": [
                "Method added to public class"
            ]
        },
        {
            "type": "org.gradle.kotlin.dsl.GradleApiKotlinDslExtensions_7s4dflt5i20ylta59womvz4i0Kt",
            "member": "Class org.gradle.kotlin.dsl.GradleApiKotlinDslExtensions_7s4dflt5i20ylta59womvz4i0Kt",
            "acceptation": "Adding generated Kotlin DSL extensions for Gradle API to the binary compatibility check",
            "changes": []
        },
        {
            "type": "org.gradle.kotlin.dsl.GradleApiKotlinDslExtensions_7s4dflt5i20ylta59womvz4i0Kt",
            "member": "Method org.gradle.kotlin.dsl.GradleApiKotlinDslExtensions_7s4dflt5i20ylta59womvz4i0Kt.named(org.gradle.api.NamedDomainObjectCollection,java.lang.String,kotlin.reflect.KClass)",
            "acceptation": "Adding generated Kotlin DSL extensions for Gradle API to the binary compatibility check",
            "changes": [
                "Method added to public class"
            ]
        },
        {
            "type": "org.gradle.kotlin.dsl.GradleApiKotlinDslExtensions_7s4dflt5i20ylta59womvz4i0Kt",
            "member": "Method org.gradle.kotlin.dsl.GradleApiKotlinDslExtensions_7s4dflt5i20ylta59womvz4i0Kt.named(org.gradle.api.NamedDomainObjectCollection,java.lang.String,kotlin.reflect.KClass,org.gradle.api.Action)",
            "acceptation": "Adding generated Kotlin DSL extensions for Gradle API to the binary compatibility check",
            "changes": [
                "Method added to public class"
            ]
        },
        {
            "type": "org.gradle.kotlin.dsl.GradleApiKotlinDslExtensions_7s4dflt5i20ylta59womvz4i0Kt",
            "member": "Method org.gradle.kotlin.dsl.GradleApiKotlinDslExtensions_7s4dflt5i20ylta59womvz4i0Kt.withType(org.gradle.api.NamedDomainObjectCollection,kotlin.reflect.KClass)",
            "acceptation": "Adding generated Kotlin DSL extensions for Gradle API to the binary compatibility check",
            "changes": [
                "Method added to public class"
            ]
        },
        {
            "type": "org.gradle.kotlin.dsl.GradleApiKotlinDslExtensions_7sgaa1m4fcct5e6hhka0oifs7Kt",
            "member": "Class org.gradle.kotlin.dsl.GradleApiKotlinDslExtensions_7sgaa1m4fcct5e6hhka0oifs7Kt",
            "acceptation": "Adding generated Kotlin DSL extensions for Gradle API to the binary compatibility check",
            "changes": []
        },
        {
            "type": "org.gradle.kotlin.dsl.GradleApiKotlinDslExtensions_7sgaa1m4fcct5e6hhka0oifs7Kt",
            "member": "Method org.gradle.kotlin.dsl.GradleApiKotlinDslExtensions_7sgaa1m4fcct5e6hhka0oifs7Kt.expand(org.gradle.api.tasks.AbstractCopyTask,kotlin.Pair[])",
            "acceptation": "Adding generated Kotlin DSL extensions for Gradle API to the binary compatibility check",
            "changes": [
                "Method added to public class"
            ]
        },
        {
            "type": "org.gradle.kotlin.dsl.GradleApiKotlinDslExtensions_7sgaa1m4fcct5e6hhka0oifs7Kt",
            "member": "Method org.gradle.kotlin.dsl.GradleApiKotlinDslExtensions_7sgaa1m4fcct5e6hhka0oifs7Kt.expand(org.gradle.api.tasks.AbstractCopyTask,kotlin.Pair[],org.gradle.api.Action)",
            "acceptation": "Adding generated Kotlin DSL extensions for Gradle API to the binary compatibility check",
            "changes": [
                "Method added to public class"
            ]
        },
        {
            "type": "org.gradle.kotlin.dsl.GradleApiKotlinDslExtensions_7sgaa1m4fcct5e6hhka0oifs7Kt",
            "member": "Method org.gradle.kotlin.dsl.GradleApiKotlinDslExtensions_7sgaa1m4fcct5e6hhka0oifs7Kt.filter(org.gradle.api.tasks.AbstractCopyTask,kotlin.reflect.KClass)",
            "acceptation": "Adding generated Kotlin DSL extensions for Gradle API to the binary compatibility check",
            "changes": [
                "Method added to public class"
            ]
        },
        {
            "type": "org.gradle.kotlin.dsl.GradleApiKotlinDslExtensions_7sgaa1m4fcct5e6hhka0oifs7Kt",
            "member": "Method org.gradle.kotlin.dsl.GradleApiKotlinDslExtensions_7sgaa1m4fcct5e6hhka0oifs7Kt.filter(org.gradle.api.tasks.AbstractCopyTask,kotlin.reflect.KClass,kotlin.Pair[])",
            "acceptation": "Adding generated Kotlin DSL extensions for Gradle API to the binary compatibility check",
            "changes": [
                "Method added to public class"
            ]
        },
        {
            "type": "org.gradle.kotlin.dsl.GradleApiKotlinDslExtensions_87iiq4r8d2anat7cruxlw9c13Kt",
            "member": "Class org.gradle.kotlin.dsl.GradleApiKotlinDslExtensions_87iiq4r8d2anat7cruxlw9c13Kt",
            "acceptation": "Adding generated Kotlin DSL extensions for Gradle API to the binary compatibility check",
            "changes": []
        },
        {
            "type": "org.gradle.kotlin.dsl.GradleApiKotlinDslExtensions_87iiq4r8d2anat7cruxlw9c13Kt",
            "member": "Method org.gradle.kotlin.dsl.GradleApiKotlinDslExtensions_87iiq4r8d2anat7cruxlw9c13Kt.debug(org.gradle.api.tasks.compile.CompileOptions,kotlin.Pair[])",
            "acceptation": "Adding generated Kotlin DSL extensions for Gradle API to the binary compatibility check",
            "changes": [
                "Method added to public class"
            ]
        },
        {
            "type": "org.gradle.kotlin.dsl.GradleApiKotlinDslExtensions_87iiq4r8d2anat7cruxlw9c13Kt",
            "member": "Method org.gradle.kotlin.dsl.GradleApiKotlinDslExtensions_87iiq4r8d2anat7cruxlw9c13Kt.fork(org.gradle.api.tasks.compile.CompileOptions,kotlin.Pair[])",
            "acceptation": "Adding generated Kotlin DSL extensions for Gradle API to the binary compatibility check",
            "changes": [
                "Method added to public class"
            ]
        },
        {
            "type": "org.gradle.kotlin.dsl.GradleApiKotlinDslExtensions_88qk23aqx4tr7j0dbqh8lpcg5Kt",
            "member": "Class org.gradle.kotlin.dsl.GradleApiKotlinDslExtensions_88qk23aqx4tr7j0dbqh8lpcg5Kt",
            "acceptation": "Adding generated Kotlin DSL extensions for Gradle API to the binary compatibility check",
            "changes": []
        },
        {
            "type": "org.gradle.kotlin.dsl.GradleApiKotlinDslExtensions_88qk23aqx4tr7j0dbqh8lpcg5Kt",
            "member": "Method org.gradle.kotlin.dsl.GradleApiKotlinDslExtensions_88qk23aqx4tr7j0dbqh8lpcg5Kt.properties(org.gradle.api.tasks.TaskInputs,kotlin.Pair[])",
            "acceptation": "Adding generated Kotlin DSL extensions for Gradle API to the binary compatibility check",
            "changes": [
                "Method added to public class"
            ]
        },
        {
            "type": "org.gradle.kotlin.dsl.GradleApiKotlinDslExtensions_890tuy1y2y3ik43ikq7k8x4e8Kt",
            "member": "Class org.gradle.kotlin.dsl.GradleApiKotlinDslExtensions_890tuy1y2y3ik43ikq7k8x4e8Kt",
            "acceptation": "Adding generated Kotlin DSL extensions for Gradle API to the binary compatibility check",
            "changes": []
        },
        {
            "type": "org.gradle.kotlin.dsl.GradleApiKotlinDslExtensions_890tuy1y2y3ik43ikq7k8x4e8Kt",
            "member": "Method org.gradle.kotlin.dsl.GradleApiKotlinDslExtensions_890tuy1y2y3ik43ikq7k8x4e8Kt.configureEach(org.gradle.language.BinaryCollection,kotlin.reflect.KClass,org.gradle.api.Action)",
            "acceptation": "Adding generated Kotlin DSL extensions for Gradle API to the binary compatibility check",
            "changes": [
                "Method added to public class"
            ]
        },
        {
            "type": "org.gradle.kotlin.dsl.GradleApiKotlinDslExtensions_890tuy1y2y3ik43ikq7k8x4e8Kt",
            "member": "Method org.gradle.kotlin.dsl.GradleApiKotlinDslExtensions_890tuy1y2y3ik43ikq7k8x4e8Kt.get(org.gradle.language.BinaryCollection,kotlin.reflect.KClass,org.gradle.api.specs.Spec)",
            "acceptation": "Adding generated Kotlin DSL extensions for Gradle API to the binary compatibility check",
            "changes": [
                "Method added to public class"
            ]
        },
        {
            "type": "org.gradle.kotlin.dsl.GradleApiKotlinDslExtensions_890tuy1y2y3ik43ikq7k8x4e8Kt",
            "member": "Method org.gradle.kotlin.dsl.GradleApiKotlinDslExtensions_890tuy1y2y3ik43ikq7k8x4e8Kt.whenElementFinalized(org.gradle.language.BinaryCollection,kotlin.reflect.KClass,org.gradle.api.Action)",
            "acceptation": "Adding generated Kotlin DSL extensions for Gradle API to the binary compatibility check",
            "changes": [
                "Method added to public class"
            ]
        },
        {
            "type": "org.gradle.kotlin.dsl.GradleApiKotlinDslExtensions_890tuy1y2y3ik43ikq7k8x4e8Kt",
            "member": "Method org.gradle.kotlin.dsl.GradleApiKotlinDslExtensions_890tuy1y2y3ik43ikq7k8x4e8Kt.whenElementKnown(org.gradle.language.BinaryCollection,kotlin.reflect.KClass,org.gradle.api.Action)",
            "acceptation": "Adding generated Kotlin DSL extensions for Gradle API to the binary compatibility check",
            "changes": [
                "Method added to public class"
            ]
        },
        {
            "type": "org.gradle.kotlin.dsl.GradleApiKotlinDslExtensions_8tlt3ezu4cu8d6afi709nfjgnKt",
            "member": "Class org.gradle.kotlin.dsl.GradleApiKotlinDslExtensions_8tlt3ezu4cu8d6afi709nfjgnKt",
            "acceptation": "Adding generated Kotlin DSL extensions for Gradle API to the binary compatibility check",
            "changes": []
        },
        {
            "type": "org.gradle.kotlin.dsl.GradleApiKotlinDslExtensions_8tlt3ezu4cu8d6afi709nfjgnKt",
            "member": "Method org.gradle.kotlin.dsl.GradleApiKotlinDslExtensions_8tlt3ezu4cu8d6afi709nfjgnKt.properties(org.gradle.api.tasks.WriteProperties,kotlin.Pair[])",
            "acceptation": "Adding generated Kotlin DSL extensions for Gradle API to the binary compatibility check",
            "changes": [
                "Method added to public class"
            ]
        },
        {
            "type": "org.gradle.kotlin.dsl.GradleApiKotlinDslExtensions_8tlt3ezu4cu8d6afi709nfjgnKt",
            "member": "Method org.gradle.kotlin.dsl.GradleApiKotlinDslExtensions_8tlt3ezu4cu8d6afi709nfjgnKt.setProperties(org.gradle.api.tasks.WriteProperties,kotlin.Pair[])",
            "acceptation": "Adding generated Kotlin DSL extensions for Gradle API to the binary compatibility check",
            "changes": [
                "Method added to public class"
            ]
        },
        {
            "type": "org.gradle.kotlin.dsl.GradleApiKotlinDslExtensions_8xle22tzu43ezso8mcqsuzcfqKt",
            "member": "Class org.gradle.kotlin.dsl.GradleApiKotlinDslExtensions_8xle22tzu43ezso8mcqsuzcfqKt",
            "acceptation": "Adding generated Kotlin DSL extensions for Gradle API to the binary compatibility check",
            "changes": []
        },
        {
            "type": "org.gradle.kotlin.dsl.GradleApiKotlinDslExtensions_8xle22tzu43ezso8mcqsuzcfqKt",
            "member": "Method org.gradle.kotlin.dsl.GradleApiKotlinDslExtensions_8xle22tzu43ezso8mcqsuzcfqKt.findModel(org.gradle.tooling.BuildController,kotlin.reflect.KClass)",
            "acceptation": "Adding generated Kotlin DSL extensions for Gradle API to the binary compatibility check",
            "changes": [
                "Method added to public class"
            ]
        },
        {
            "type": "org.gradle.kotlin.dsl.GradleApiKotlinDslExtensions_8xle22tzu43ezso8mcqsuzcfqKt",
            "member": "Method org.gradle.kotlin.dsl.GradleApiKotlinDslExtensions_8xle22tzu43ezso8mcqsuzcfqKt.findModel(org.gradle.tooling.BuildController,kotlin.reflect.KClass,kotlin.reflect.KClass,org.gradle.api.Action)",
            "acceptation": "Adding generated Kotlin DSL extensions for Gradle API to the binary compatibility check",
            "changes": [
                "Method added to public class"
            ]
        },
        {
            "type": "org.gradle.kotlin.dsl.GradleApiKotlinDslExtensions_8xle22tzu43ezso8mcqsuzcfqKt",
            "member": "Method org.gradle.kotlin.dsl.GradleApiKotlinDslExtensions_8xle22tzu43ezso8mcqsuzcfqKt.findModel(org.gradle.tooling.BuildController,org.gradle.tooling.model.Model,kotlin.reflect.KClass)",
            "acceptation": "Adding generated Kotlin DSL extensions for Gradle API to the binary compatibility check",
            "changes": [
                "Method added to public class"
            ]
        },
        {
            "type": "org.gradle.kotlin.dsl.GradleApiKotlinDslExtensions_8xle22tzu43ezso8mcqsuzcfqKt",
            "member": "Method org.gradle.kotlin.dsl.GradleApiKotlinDslExtensions_8xle22tzu43ezso8mcqsuzcfqKt.findModel(org.gradle.tooling.BuildController,org.gradle.tooling.model.Model,kotlin.reflect.KClass,kotlin.reflect.KClass,org.gradle.api.Action)",
            "acceptation": "Adding generated Kotlin DSL extensions for Gradle API to the binary compatibility check",
            "changes": [
                "Method added to public class"
            ]
        },
        {
            "type": "org.gradle.kotlin.dsl.GradleApiKotlinDslExtensions_8xle22tzu43ezso8mcqsuzcfqKt",
            "member": "Method org.gradle.kotlin.dsl.GradleApiKotlinDslExtensions_8xle22tzu43ezso8mcqsuzcfqKt.getCanQueryProjectModelInParallel(org.gradle.tooling.BuildController,kotlin.reflect.KClass)",
            "acceptation": "Adding generated Kotlin DSL extensions for Gradle API to the binary compatibility check",
            "changes": [
                "Method added to public class"
            ]
        },
        {
            "type": "org.gradle.kotlin.dsl.GradleApiKotlinDslExtensions_8xle22tzu43ezso8mcqsuzcfqKt",
            "member": "Method org.gradle.kotlin.dsl.GradleApiKotlinDslExtensions_8xle22tzu43ezso8mcqsuzcfqKt.getModel(org.gradle.tooling.BuildController,kotlin.reflect.KClass)",
            "acceptation": "Adding generated Kotlin DSL extensions for Gradle API to the binary compatibility check",
            "changes": [
                "Method added to public class"
            ]
        },
        {
            "type": "org.gradle.kotlin.dsl.GradleApiKotlinDslExtensions_8xle22tzu43ezso8mcqsuzcfqKt",
            "member": "Method org.gradle.kotlin.dsl.GradleApiKotlinDslExtensions_8xle22tzu43ezso8mcqsuzcfqKt.getModel(org.gradle.tooling.BuildController,kotlin.reflect.KClass,kotlin.reflect.KClass,org.gradle.api.Action)",
            "acceptation": "Adding generated Kotlin DSL extensions for Gradle API to the binary compatibility check",
            "changes": [
                "Method added to public class"
            ]
        },
        {
            "type": "org.gradle.kotlin.dsl.GradleApiKotlinDslExtensions_8xle22tzu43ezso8mcqsuzcfqKt",
            "member": "Method org.gradle.kotlin.dsl.GradleApiKotlinDslExtensions_8xle22tzu43ezso8mcqsuzcfqKt.getModel(org.gradle.tooling.BuildController,org.gradle.tooling.model.Model,kotlin.reflect.KClass)",
            "acceptation": "Adding generated Kotlin DSL extensions for Gradle API to the binary compatibility check",
            "changes": [
                "Method added to public class"
            ]
        },
        {
            "type": "org.gradle.kotlin.dsl.GradleApiKotlinDslExtensions_8xle22tzu43ezso8mcqsuzcfqKt",
            "member": "Method org.gradle.kotlin.dsl.GradleApiKotlinDslExtensions_8xle22tzu43ezso8mcqsuzcfqKt.getModel(org.gradle.tooling.BuildController,org.gradle.tooling.model.Model,kotlin.reflect.KClass,kotlin.reflect.KClass,org.gradle.api.Action)",
            "acceptation": "Adding generated Kotlin DSL extensions for Gradle API to the binary compatibility check",
            "changes": [
                "Method added to public class"
            ]
        },
        {
            "type": "org.gradle.kotlin.dsl.GradleApiKotlinDslExtensions_913w5ajggwmo37gebhdmau77qKt",
            "member": "Class org.gradle.kotlin.dsl.GradleApiKotlinDslExtensions_913w5ajggwmo37gebhdmau77qKt",
            "acceptation": "Adding generated Kotlin DSL extensions for Gradle API to the binary compatibility check",
            "changes": []
        },
        {
            "type": "org.gradle.kotlin.dsl.GradleApiKotlinDslExtensions_913w5ajggwmo37gebhdmau77qKt",
            "member": "Method org.gradle.kotlin.dsl.GradleApiKotlinDslExtensions_913w5ajggwmo37gebhdmau77qKt.submit(org.gradle.workers.WorkQueue,kotlin.reflect.KClass,org.gradle.api.Action)",
            "acceptation": "Adding generated Kotlin DSL extensions for Gradle API to the binary compatibility check",
            "changes": [
                "Method added to public class"
            ]
        },
        {
            "type": "org.gradle.kotlin.dsl.GradleApiKotlinDslExtensions_9e88t8txwba297cni0pn13atxKt",
            "member": "Class org.gradle.kotlin.dsl.GradleApiKotlinDslExtensions_9e88t8txwba297cni0pn13atxKt",
            "acceptation": "Adding generated Kotlin DSL extensions for Gradle API to the binary compatibility check",
            "changes": []
        },
        {
            "type": "org.gradle.kotlin.dsl.GradleApiKotlinDslExtensions_9e88t8txwba297cni0pn13atxKt",
            "member": "Method org.gradle.kotlin.dsl.GradleApiKotlinDslExtensions_9e88t8txwba297cni0pn13atxKt.attributes(org.gradle.api.java.archives.Manifest,java.lang.String,kotlin.Pair[])",
            "acceptation": "Adding generated Kotlin DSL extensions for Gradle API to the binary compatibility check",
            "changes": [
                "Method added to public class"
            ]
        },
        {
            "type": "org.gradle.kotlin.dsl.GradleApiKotlinDslExtensions_9e88t8txwba297cni0pn13atxKt",
            "member": "Method org.gradle.kotlin.dsl.GradleApiKotlinDslExtensions_9e88t8txwba297cni0pn13atxKt.attributes(org.gradle.api.java.archives.Manifest,kotlin.Pair[])",
            "acceptation": "Adding generated Kotlin DSL extensions for Gradle API to the binary compatibility check",
            "changes": [
                "Method added to public class"
            ]
        },
        {
            "type": "org.gradle.kotlin.dsl.GradleApiKotlinDslExtensions_a7pwanwto8dellniw7mgcqeu1Kt",
            "member": "Class org.gradle.kotlin.dsl.GradleApiKotlinDslExtensions_a7pwanwto8dellniw7mgcqeu1Kt",
            "acceptation": "Adding generated Kotlin DSL extensions for Gradle API to the binary compatibility check",
            "changes": []
        },
        {
            "type": "org.gradle.kotlin.dsl.GradleApiKotlinDslExtensions_a7pwanwto8dellniw7mgcqeu1Kt",
            "member": "Method org.gradle.kotlin.dsl.GradleApiKotlinDslExtensions_a7pwanwto8dellniw7mgcqeu1Kt.getDescriptor(org.gradle.api.artifacts.ComponentMetadataContext,kotlin.reflect.KClass)",
            "acceptation": "Adding generated Kotlin DSL extensions for Gradle API to the binary compatibility check",
            "changes": [
                "Method added to public class"
            ]
        },
        {
            "type": "org.gradle.kotlin.dsl.GradleApiKotlinDslExtensions_ah6taj10ozq1dsj87aah4t726Kt",
            "member": "Class org.gradle.kotlin.dsl.GradleApiKotlinDslExtensions_ah6taj10ozq1dsj87aah4t726Kt",
            "acceptation": "Adding generated Kotlin DSL extensions for Gradle API to the binary compatibility check",
            "changes": []
        },
        {
            "type": "org.gradle.kotlin.dsl.GradleApiKotlinDslExtensions_ah6taj10ozq1dsj87aah4t726Kt",
            "member": "Method org.gradle.kotlin.dsl.GradleApiKotlinDslExtensions_ah6taj10ozq1dsj87aah4t726Kt.environment(org.gradle.api.tasks.JavaExec,kotlin.Pair[])",
            "acceptation": "Adding generated Kotlin DSL extensions for Gradle API to the binary compatibility check",
            "changes": [
                "Method added to public class"
            ]
        },
        {
            "type": "org.gradle.kotlin.dsl.GradleApiKotlinDslExtensions_ah6taj10ozq1dsj87aah4t726Kt",
            "member": "Method org.gradle.kotlin.dsl.GradleApiKotlinDslExtensions_ah6taj10ozq1dsj87aah4t726Kt.systemProperties(org.gradle.api.tasks.JavaExec,kotlin.Pair[])",
            "acceptation": "Adding generated Kotlin DSL extensions for Gradle API to the binary compatibility check",
            "changes": [
                "Method added to public class"
            ]
        },
        {
            "type": "org.gradle.kotlin.dsl.GradleApiKotlinDslExtensions_alnsdum5fytm58sus4e9h7p4qKt",
            "member": "Class org.gradle.kotlin.dsl.GradleApiKotlinDslExtensions_alnsdum5fytm58sus4e9h7p4qKt",
            "acceptation": "Adding generated Kotlin DSL extensions for Gradle API to the binary compatibility check",
            "changes": []
        },
        {
            "type": "org.gradle.kotlin.dsl.GradleApiKotlinDslExtensions_alnsdum5fytm58sus4e9h7p4qKt",
            "member": "Method org.gradle.kotlin.dsl.GradleApiKotlinDslExtensions_alnsdum5fytm58sus4e9h7p4qKt.setComponentVersionsLister(org.gradle.api.artifacts.repositories.MetadataSupplierAware,kotlin.reflect.KClass)",
            "acceptation": "Adding generated Kotlin DSL extensions for Gradle API to the binary compatibility check",
            "changes": [
                "Method added to public class"
            ]
        },
        {
            "type": "org.gradle.kotlin.dsl.GradleApiKotlinDslExtensions_alnsdum5fytm58sus4e9h7p4qKt",
            "member": "Method org.gradle.kotlin.dsl.GradleApiKotlinDslExtensions_alnsdum5fytm58sus4e9h7p4qKt.setComponentVersionsLister(org.gradle.api.artifacts.repositories.MetadataSupplierAware,kotlin.reflect.KClass,org.gradle.api.Action)",
            "acceptation": "Adding generated Kotlin DSL extensions for Gradle API to the binary compatibility check",
            "changes": [
                "Method added to public class"
            ]
        },
        {
            "type": "org.gradle.kotlin.dsl.GradleApiKotlinDslExtensions_alnsdum5fytm58sus4e9h7p4qKt",
            "member": "Method org.gradle.kotlin.dsl.GradleApiKotlinDslExtensions_alnsdum5fytm58sus4e9h7p4qKt.setMetadataSupplier(org.gradle.api.artifacts.repositories.MetadataSupplierAware,kotlin.reflect.KClass)",
            "acceptation": "Adding generated Kotlin DSL extensions for Gradle API to the binary compatibility check",
            "changes": [
                "Method added to public class"
            ]
        },
        {
            "type": "org.gradle.kotlin.dsl.GradleApiKotlinDslExtensions_alnsdum5fytm58sus4e9h7p4qKt",
            "member": "Method org.gradle.kotlin.dsl.GradleApiKotlinDslExtensions_alnsdum5fytm58sus4e9h7p4qKt.setMetadataSupplier(org.gradle.api.artifacts.repositories.MetadataSupplierAware,kotlin.reflect.KClass,org.gradle.api.Action)",
            "acceptation": "Adding generated Kotlin DSL extensions for Gradle API to the binary compatibility check",
            "changes": [
                "Method added to public class"
            ]
        },
        {
            "type": "org.gradle.kotlin.dsl.GradleApiKotlinDslExtensions_aqc1prcup7wqxn1mei06ppzojKt",
            "member": "Class org.gradle.kotlin.dsl.GradleApiKotlinDslExtensions_aqc1prcup7wqxn1mei06ppzojKt",
            "acceptation": "Adding generated Kotlin DSL extensions for Gradle API to the binary compatibility check",
            "changes": []
        },
        {
            "type": "org.gradle.kotlin.dsl.GradleApiKotlinDslExtensions_aqc1prcup7wqxn1mei06ppzojKt",
            "member": "Method org.gradle.kotlin.dsl.GradleApiKotlinDslExtensions_aqc1prcup7wqxn1mei06ppzojKt.containerWithType(org.gradle.api.PolymorphicDomainObjectContainer,kotlin.reflect.KClass)",
            "acceptation": "Adding generated Kotlin DSL extensions for Gradle API to the binary compatibility check",
            "changes": [
                "Method added to public class"
            ]
        },
        {
            "type": "org.gradle.kotlin.dsl.GradleApiKotlinDslExtensions_aqc1prcup7wqxn1mei06ppzojKt",
            "member": "Method org.gradle.kotlin.dsl.GradleApiKotlinDslExtensions_aqc1prcup7wqxn1mei06ppzojKt.create(org.gradle.api.PolymorphicDomainObjectContainer,java.lang.String,kotlin.reflect.KClass)",
            "acceptation": "Adding generated Kotlin DSL extensions for Gradle API to the binary compatibility check",
            "changes": [
                "Method added to public class"
            ]
        },
        {
            "type": "org.gradle.kotlin.dsl.GradleApiKotlinDslExtensions_aqc1prcup7wqxn1mei06ppzojKt",
            "member": "Method org.gradle.kotlin.dsl.GradleApiKotlinDslExtensions_aqc1prcup7wqxn1mei06ppzojKt.create(org.gradle.api.PolymorphicDomainObjectContainer,java.lang.String,kotlin.reflect.KClass,org.gradle.api.Action)",
            "acceptation": "Adding generated Kotlin DSL extensions for Gradle API to the binary compatibility check",
            "changes": [
                "Method added to public class"
            ]
        },
        {
            "type": "org.gradle.kotlin.dsl.GradleApiKotlinDslExtensions_aqc1prcup7wqxn1mei06ppzojKt",
            "member": "Method org.gradle.kotlin.dsl.GradleApiKotlinDslExtensions_aqc1prcup7wqxn1mei06ppzojKt.maybeCreate(org.gradle.api.PolymorphicDomainObjectContainer,java.lang.String,kotlin.reflect.KClass)",
            "acceptation": "Adding generated Kotlin DSL extensions for Gradle API to the binary compatibility check",
            "changes": [
                "Method added to public class"
            ]
        },
        {
            "type": "org.gradle.kotlin.dsl.GradleApiKotlinDslExtensions_aqc1prcup7wqxn1mei06ppzojKt",
            "member": "Method org.gradle.kotlin.dsl.GradleApiKotlinDslExtensions_aqc1prcup7wqxn1mei06ppzojKt.register(org.gradle.api.PolymorphicDomainObjectContainer,java.lang.String,kotlin.reflect.KClass)",
            "acceptation": "Adding generated Kotlin DSL extensions for Gradle API to the binary compatibility check",
            "changes": [
                "Method added to public class"
            ]
        },
        {
            "type": "org.gradle.kotlin.dsl.GradleApiKotlinDslExtensions_aqc1prcup7wqxn1mei06ppzojKt",
            "member": "Method org.gradle.kotlin.dsl.GradleApiKotlinDslExtensions_aqc1prcup7wqxn1mei06ppzojKt.register(org.gradle.api.PolymorphicDomainObjectContainer,java.lang.String,kotlin.reflect.KClass,org.gradle.api.Action)",
            "acceptation": "Adding generated Kotlin DSL extensions for Gradle API to the binary compatibility check",
            "changes": [
                "Method added to public class"
            ]
        },
        {
            "type": "org.gradle.kotlin.dsl.GradleApiKotlinDslExtensions_atax470l3ngupolpii62aprgeKt",
            "member": "Class org.gradle.kotlin.dsl.GradleApiKotlinDslExtensions_atax470l3ngupolpii62aprgeKt",
            "acceptation": "Adding generated Kotlin DSL extensions for Gradle API to the binary compatibility check",
            "changes": []
        },
        {
            "type": "org.gradle.kotlin.dsl.GradleApiKotlinDslExtensions_atax470l3ngupolpii62aprgeKt",
            "member": "Method org.gradle.kotlin.dsl.GradleApiKotlinDslExtensions_atax470l3ngupolpii62aprgeKt.apply(org.gradle.api.plugins.PluginAware,kotlin.Pair[])",
            "acceptation": "Adding generated Kotlin DSL extensions for Gradle API to the binary compatibility check",
            "changes": [
                "Method added to public class"
            ]
        },
        {
            "type": "org.gradle.kotlin.dsl.GradleApiKotlinDslExtensions_b2kx09idck9f7urqomra9sskmKt",
            "member": "Class org.gradle.kotlin.dsl.GradleApiKotlinDslExtensions_b2kx09idck9f7urqomra9sskmKt",
            "acceptation": "Adding generated Kotlin DSL extensions for Gradle API to the binary compatibility check",
            "changes": []
        },
        {
            "type": "org.gradle.kotlin.dsl.GradleApiKotlinDslExtensions_b2kx09idck9f7urqomra9sskmKt",
            "member": "Method org.gradle.kotlin.dsl.GradleApiKotlinDslExtensions_b2kx09idck9f7urqomra9sskmKt.from(org.gradle.vcs.VcsMapping,kotlin.reflect.KClass,org.gradle.api.Action)",
            "acceptation": "Adding generated Kotlin DSL extensions for Gradle API to the binary compatibility check",
            "changes": [
                "Method added to public class"
            ]
        },
        {
            "type": "org.gradle.kotlin.dsl.GradleApiKotlinDslExtensions_b5t6md6hfpth5cttuqdhnoz9Kt",
            "member": "Class org.gradle.kotlin.dsl.GradleApiKotlinDslExtensions_b5t6md6hfpth5cttuqdhnoz9Kt",
            "acceptation": "Adding generated Kotlin DSL extensions for Gradle API to the binary compatibility check",
            "changes": []
        },
        {
            "type": "org.gradle.kotlin.dsl.GradleApiKotlinDslExtensions_b5t6md6hfpth5cttuqdhnoz9Kt",
            "member": "Method org.gradle.kotlin.dsl.GradleApiKotlinDslExtensions_b5t6md6hfpth5cttuqdhnoz9Kt.expand(org.gradle.api.file.ContentFilterable,kotlin.Pair[])",
            "acceptation": "Adding generated Kotlin DSL extensions for Gradle API to the binary compatibility check",
            "changes": [
                "Method added to public class"
            ]
        },
        {
            "type": "org.gradle.kotlin.dsl.GradleApiKotlinDslExtensions_b5t6md6hfpth5cttuqdhnoz9Kt",
            "member": "Method org.gradle.kotlin.dsl.GradleApiKotlinDslExtensions_b5t6md6hfpth5cttuqdhnoz9Kt.expand(org.gradle.api.file.ContentFilterable,kotlin.Pair[],org.gradle.api.Action)",
            "acceptation": "Adding generated Kotlin DSL extensions for Gradle API to the binary compatibility check",
            "changes": [
                "Method added to public class"
            ]
        },
        {
            "type": "org.gradle.kotlin.dsl.GradleApiKotlinDslExtensions_b5t6md6hfpth5cttuqdhnoz9Kt",
            "member": "Method org.gradle.kotlin.dsl.GradleApiKotlinDslExtensions_b5t6md6hfpth5cttuqdhnoz9Kt.filter(org.gradle.api.file.ContentFilterable,kotlin.reflect.KClass)",
            "acceptation": "Adding generated Kotlin DSL extensions for Gradle API to the binary compatibility check",
            "changes": [
                "Method added to public class"
            ]
        },
        {
            "type": "org.gradle.kotlin.dsl.GradleApiKotlinDslExtensions_b5t6md6hfpth5cttuqdhnoz9Kt",
            "member": "Method org.gradle.kotlin.dsl.GradleApiKotlinDslExtensions_b5t6md6hfpth5cttuqdhnoz9Kt.filter(org.gradle.api.file.ContentFilterable,kotlin.reflect.KClass,kotlin.Pair[])",
            "acceptation": "Adding generated Kotlin DSL extensions for Gradle API to the binary compatibility check",
            "changes": [
                "Method added to public class"
            ]
        },
        {
            "type": "org.gradle.kotlin.dsl.GradleApiKotlinDslExtensions_b6hreilpcqjozdnfv1zukrpxKt",
            "member": "Class org.gradle.kotlin.dsl.GradleApiKotlinDslExtensions_b6hreilpcqjozdnfv1zukrpxKt",
            "acceptation": "Adding generated Kotlin DSL extensions for Gradle API to the binary compatibility check",
            "changes": []
        },
        {
            "type": "org.gradle.kotlin.dsl.GradleApiKotlinDslExtensions_b6hreilpcqjozdnfv1zukrpxKt",
            "member": "Method org.gradle.kotlin.dsl.GradleApiKotlinDslExtensions_b6hreilpcqjozdnfv1zukrpxKt.withType(org.gradle.api.DomainObjectCollection,kotlin.reflect.KClass)",
            "acceptation": "Adding generated Kotlin DSL extensions for Gradle API to the binary compatibility check",
            "changes": [
                "Method added to public class"
            ]
        },
        {
            "type": "org.gradle.kotlin.dsl.GradleApiKotlinDslExtensions_b6hreilpcqjozdnfv1zukrpxKt",
            "member": "Method org.gradle.kotlin.dsl.GradleApiKotlinDslExtensions_b6hreilpcqjozdnfv1zukrpxKt.withType(org.gradle.api.DomainObjectCollection,kotlin.reflect.KClass,org.gradle.api.Action)",
            "acceptation": "Adding generated Kotlin DSL extensions for Gradle API to the binary compatibility check",
            "changes": [
                "Method added to public class"
            ]
        },
        {
            "type": "org.gradle.kotlin.dsl.GradleApiKotlinDslExtensions_betq8docbf37kdss0ee5bdszkKt",
            "member": "Class org.gradle.kotlin.dsl.GradleApiKotlinDslExtensions_betq8docbf37kdss0ee5bdszkKt",
            "acceptation": "Adding generated Kotlin DSL extensions for Gradle API to the binary compatibility check",
            "changes": []
        },
        {
            "type": "org.gradle.kotlin.dsl.GradleApiKotlinDslExtensions_betq8docbf37kdss0ee5bdszkKt",
            "member": "Method org.gradle.kotlin.dsl.GradleApiKotlinDslExtensions_betq8docbf37kdss0ee5bdszkKt.withType(org.gradle.api.NamedDomainObjectList,kotlin.reflect.KClass)",
            "acceptation": "Adding generated Kotlin DSL extensions for Gradle API to the binary compatibility check",
            "changes": [
                "Method added to public class"
            ]
        },
        {
            "type": "org.gradle.kotlin.dsl.GradleApiKotlinDslExtensions_bladuokkh8vcvynu9pi0fqdxbKt",
            "member": "Class org.gradle.kotlin.dsl.GradleApiKotlinDslExtensions_bladuokkh8vcvynu9pi0fqdxbKt",
            "acceptation": "Adding generated Kotlin DSL extensions for Gradle API to the binary compatibility check",
            "changes": []
        },
        {
            "type": "org.gradle.kotlin.dsl.GradleApiKotlinDslExtensions_bladuokkh8vcvynu9pi0fqdxbKt",
            "member": "Method org.gradle.kotlin.dsl.GradleApiKotlinDslExtensions_bladuokkh8vcvynu9pi0fqdxbKt.container(org.gradle.api.Project,kotlin.reflect.KClass)",
            "acceptation": "Adding generated Kotlin DSL extensions for Gradle API to the binary compatibility check",
            "changes": [
                "Method added to public class"
            ]
        },
        {
            "type": "org.gradle.kotlin.dsl.GradleApiKotlinDslExtensions_bladuokkh8vcvynu9pi0fqdxbKt",
            "member": "Method org.gradle.kotlin.dsl.GradleApiKotlinDslExtensions_bladuokkh8vcvynu9pi0fqdxbKt.container(org.gradle.api.Project,kotlin.reflect.KClass,org.gradle.api.NamedDomainObjectFactory)",
            "acceptation": "Adding generated Kotlin DSL extensions for Gradle API to the binary compatibility check",
            "changes": [
                "Method added to public class"
            ]
        },
        {
            "type": "org.gradle.kotlin.dsl.GradleApiKotlinDslExtensions_bladuokkh8vcvynu9pi0fqdxbKt",
            "member": "Method org.gradle.kotlin.dsl.GradleApiKotlinDslExtensions_bladuokkh8vcvynu9pi0fqdxbKt.fileTree(org.gradle.api.Project,kotlin.Pair[])",
            "acceptation": "Adding generated Kotlin DSL extensions for Gradle API to the binary compatibility check",
            "changes": [
                "Method added to public class"
            ]
        },
        {
            "type": "org.gradle.kotlin.dsl.GradleApiKotlinDslExtensions_bladuokkh8vcvynu9pi0fqdxbKt",
            "member": "Method org.gradle.kotlin.dsl.GradleApiKotlinDslExtensions_bladuokkh8vcvynu9pi0fqdxbKt.task(org.gradle.api.Project,java.lang.String,kotlin.Pair[])",
            "acceptation": "Adding generated Kotlin DSL extensions for Gradle API to the binary compatibility check",
            "changes": [
                "Method added to public class"
            ]
        },
        {
            "type": "org.gradle.kotlin.dsl.GradleApiKotlinDslExtensions_bvszmnv75ifin1wbtzzexd0v2Kt",
            "member": "Class org.gradle.kotlin.dsl.GradleApiKotlinDslExtensions_bvszmnv75ifin1wbtzzexd0v2Kt",
            "acceptation": "Adding generated Kotlin DSL extensions for Gradle API to the binary compatibility check",
            "changes": []
        },
        {
            "type": "org.gradle.kotlin.dsl.GradleApiKotlinDslExtensions_bvszmnv75ifin1wbtzzexd0v2Kt",
            "member": "Method org.gradle.kotlin.dsl.GradleApiKotlinDslExtensions_bvszmnv75ifin1wbtzzexd0v2Kt.getDescriptor(org.gradle.api.artifacts.ComponentSelection,kotlin.reflect.KClass)",
            "acceptation": "Adding generated Kotlin DSL extensions for Gradle API to the binary compatibility check",
            "changes": [
                "Method added to public class"
            ]
        },
        {
            "type": "org.gradle.kotlin.dsl.GradleApiKotlinDslExtensions_c6cekefx2p4w6y6mn9j6ksou4Kt",
            "member": "Class org.gradle.kotlin.dsl.GradleApiKotlinDslExtensions_c6cekefx2p4w6y6mn9j6ksou4Kt",
            "acceptation": "Adding generated Kotlin DSL extensions for Gradle API to the binary compatibility check",
            "changes": []
        },
        {
            "type": "org.gradle.kotlin.dsl.GradleApiKotlinDslExtensions_c6cekefx2p4w6y6mn9j6ksou4Kt",
            "member": "Method org.gradle.kotlin.dsl.GradleApiKotlinDslExtensions_c6cekefx2p4w6y6mn9j6ksou4Kt.dir(org.gradle.api.tasks.SourceSetOutput,java.lang.Object,kotlin.Pair[])",
            "acceptation": "Adding generated Kotlin DSL extensions for Gradle API to the binary compatibility check",
            "changes": [
                "Method added to public class"
            ]
        },
        {
            "type": "org.gradle.kotlin.dsl.GradleApiKotlinDslExtensions_ceyhl8hlyqnij91nybkngzfkjKt",
            "member": "Class org.gradle.kotlin.dsl.GradleApiKotlinDslExtensions_ceyhl8hlyqnij91nybkngzfkjKt",
            "acceptation": "Adding generated Kotlin DSL extensions for Gradle API to the binary compatibility check",
            "changes": []
        },
        {
            "type": "org.gradle.kotlin.dsl.GradleApiKotlinDslExtensions_ceyhl8hlyqnij91nybkngzfkjKt",
            "member": "Method org.gradle.kotlin.dsl.GradleApiKotlinDslExtensions_ceyhl8hlyqnij91nybkngzfkjKt.create(org.gradle.platform.base.BinaryTasksCollection,java.lang.String,kotlin.reflect.KClass,org.gradle.api.Action)",
            "acceptation": "Adding generated Kotlin DSL extensions for Gradle API to the binary compatibility check",
            "changes": [
                "Method added to public class"
            ]
        },
        {
            "type": "org.gradle.kotlin.dsl.GradleApiKotlinDslExtensions_cgmwxekq82whdgdahlr0cj8iiKt",
            "member": "Class org.gradle.kotlin.dsl.GradleApiKotlinDslExtensions_cgmwxekq82whdgdahlr0cj8iiKt",
            "acceptation": "Adding generated Kotlin DSL extensions for Gradle API to the binary compatibility check",
            "changes": []
        },
        {
            "type": "org.gradle.kotlin.dsl.GradleApiKotlinDslExtensions_cgmwxekq82whdgdahlr0cj8iiKt",
            "member": "Method org.gradle.kotlin.dsl.GradleApiKotlinDslExtensions_cgmwxekq82whdgdahlr0cj8iiKt.defaultImplementation(org.gradle.platform.base.TypeBuilder,kotlin.reflect.KClass)",
            "acceptation": "Adding generated Kotlin DSL extensions for Gradle API to the binary compatibility check",
            "changes": [
                "Method added to public class"
            ]
        },
        {
            "type": "org.gradle.kotlin.dsl.GradleApiKotlinDslExtensions_cgmwxekq82whdgdahlr0cj8iiKt",
            "member": "Method org.gradle.kotlin.dsl.GradleApiKotlinDslExtensions_cgmwxekq82whdgdahlr0cj8iiKt.internalView(org.gradle.platform.base.TypeBuilder,kotlin.reflect.KClass)",
            "acceptation": "Adding generated Kotlin DSL extensions for Gradle API to the binary compatibility check",
            "changes": [
                "Method added to public class"
            ]
        },
        {
            "type": "org.gradle.kotlin.dsl.GradleApiKotlinDslExtensions_cj6ec4ip9e6sve0k0dav2xdgtKt",
            "member": "Class org.gradle.kotlin.dsl.GradleApiKotlinDslExtensions_cj6ec4ip9e6sve0k0dav2xdgtKt",
            "acceptation": "Adding generated Kotlin DSL extensions for Gradle API to the binary compatibility check",
            "changes": []
        },
        {
            "type": "org.gradle.kotlin.dsl.GradleApiKotlinDslExtensions_cj6ec4ip9e6sve0k0dav2xdgtKt",
            "member": "Method org.gradle.kotlin.dsl.GradleApiKotlinDslExtensions_cj6ec4ip9e6sve0k0dav2xdgtKt.getArtifacts(org.gradle.api.artifacts.result.ComponentArtifactsResult,kotlin.reflect.KClass)",
            "acceptation": "Adding generated Kotlin DSL extensions for Gradle API to the binary compatibility check",
            "changes": [
                "Method added to public class"
            ]
        },
        {
            "type": "org.gradle.kotlin.dsl.GradleApiKotlinDslExtensions_cw38m8kck8xish1af93pdblz2Kt",
            "member": "Class org.gradle.kotlin.dsl.GradleApiKotlinDslExtensions_cw38m8kck8xish1af93pdblz2Kt",
            "acceptation": "Adding generated Kotlin DSL extensions for Gradle API to the binary compatibility check",
            "changes": []
        },
        {
            "type": "org.gradle.kotlin.dsl.GradleApiKotlinDslExtensions_cw38m8kck8xish1af93pdblz2Kt",
            "member": "Method org.gradle.kotlin.dsl.GradleApiKotlinDslExtensions_cw38m8kck8xish1af93pdblz2Kt.flatDir(org.gradle.api.artifacts.dsl.RepositoryHandler,kotlin.Pair[])",
            "acceptation": "Adding generated Kotlin DSL extensions for Gradle API to the binary compatibility check",
            "changes": [
                "Method added to public class"
            ]
        },
        {
            "type": "org.gradle.kotlin.dsl.GradleApiKotlinDslExtensions_cw38m8kck8xish1af93pdblz2Kt",
            "member": "Method org.gradle.kotlin.dsl.GradleApiKotlinDslExtensions_cw38m8kck8xish1af93pdblz2Kt.mavenCentral(org.gradle.api.artifacts.dsl.RepositoryHandler,kotlin.Pair[])",
            "acceptation": "Adding generated Kotlin DSL extensions for Gradle API to the binary compatibility check",
            "changes": [
                "Method added to public class"
            ]
        },
        {
            "type": "org.gradle.kotlin.dsl.GradleApiKotlinDslExtensions_cz5lmjfeaj6a5jylq0xwhv49wKt",
            "member": "Class org.gradle.kotlin.dsl.GradleApiKotlinDslExtensions_cz5lmjfeaj6a5jylq0xwhv49wKt",
            "acceptation": "Adding generated Kotlin DSL extensions for Gradle API to the binary compatibility check",
            "changes": []
        },
        {
            "type": "org.gradle.kotlin.dsl.GradleApiKotlinDslExtensions_cz5lmjfeaj6a5jylq0xwhv49wKt",
            "member": "Method org.gradle.kotlin.dsl.GradleApiKotlinDslExtensions_cz5lmjfeaj6a5jylq0xwhv49wKt.plugin(org.gradle.api.plugins.ObjectConfigurationAction,kotlin.reflect.KClass)",
            "acceptation": "Adding generated Kotlin DSL extensions for Gradle API to the binary compatibility check",
            "changes": [
                "Method added to public class"
            ]
        },
        {
            "type": "org.gradle.kotlin.dsl.GradleApiKotlinDslExtensions_cz5lmjfeaj6a5jylq0xwhv49wKt",
            "member": "Method org.gradle.kotlin.dsl.GradleApiKotlinDslExtensions_cz5lmjfeaj6a5jylq0xwhv49wKt.type(org.gradle.api.plugins.ObjectConfigurationAction,kotlin.reflect.KClass)",
            "acceptation": "Adding generated Kotlin DSL extensions for Gradle API to the binary compatibility check",
            "changes": [
                "Method added to public class"
            ]
        },
        {
            "type": "org.gradle.kotlin.dsl.GradleApiKotlinDslExtensions_dg8bak0kaqsdqqhi7xetmyiplKt",
            "member": "Class org.gradle.kotlin.dsl.GradleApiKotlinDslExtensions_dg8bak0kaqsdqqhi7xetmyiplKt",
            "acceptation": "Adding generated Kotlin DSL extensions for Gradle API to the binary compatibility check",
            "changes": []
        },
        {
            "type": "org.gradle.kotlin.dsl.GradleApiKotlinDslExtensions_dg8bak0kaqsdqqhi7xetmyiplKt",
            "member": "Method org.gradle.kotlin.dsl.GradleApiKotlinDslExtensions_dg8bak0kaqsdqqhi7xetmyiplKt.add(org.gradle.api.plugins.ExtensionContainer,kotlin.reflect.KClass,java.lang.String,java.lang.Object)",
            "acceptation": "Adding generated Kotlin DSL extensions for Gradle API to the binary compatibility check",
            "changes": [
                "Method added to public class"
            ]
        },
        {
            "type": "org.gradle.kotlin.dsl.GradleApiKotlinDslExtensions_dg8bak0kaqsdqqhi7xetmyiplKt",
            "member": "Method org.gradle.kotlin.dsl.GradleApiKotlinDslExtensions_dg8bak0kaqsdqqhi7xetmyiplKt.configure(org.gradle.api.plugins.ExtensionContainer,kotlin.reflect.KClass,org.gradle.api.Action)",
            "acceptation": "Adding generated Kotlin DSL extensions for Gradle API to the binary compatibility check",
            "changes": [
                "Method added to public class"
            ]
        },
        {
            "type": "org.gradle.kotlin.dsl.GradleApiKotlinDslExtensions_dg8bak0kaqsdqqhi7xetmyiplKt",
            "member": "Method org.gradle.kotlin.dsl.GradleApiKotlinDslExtensions_dg8bak0kaqsdqqhi7xetmyiplKt.create(org.gradle.api.plugins.ExtensionContainer,java.lang.String,kotlin.reflect.KClass,java.lang.Object[])",
            "acceptation": "Adding generated Kotlin DSL extensions for Gradle API to the binary compatibility check",
            "changes": [
                "Method added to public class"
            ]
        },
        {
            "type": "org.gradle.kotlin.dsl.GradleApiKotlinDslExtensions_dg8bak0kaqsdqqhi7xetmyiplKt",
            "member": "Method org.gradle.kotlin.dsl.GradleApiKotlinDslExtensions_dg8bak0kaqsdqqhi7xetmyiplKt.create(org.gradle.api.plugins.ExtensionContainer,kotlin.reflect.KClass,java.lang.String,kotlin.reflect.KClass,java.lang.Object[])",
            "acceptation": "Adding generated Kotlin DSL extensions for Gradle API to the binary compatibility check",
            "changes": [
                "Method added to public class"
            ]
        },
        {
            "type": "org.gradle.kotlin.dsl.GradleApiKotlinDslExtensions_dg8bak0kaqsdqqhi7xetmyiplKt",
            "member": "Method org.gradle.kotlin.dsl.GradleApiKotlinDslExtensions_dg8bak0kaqsdqqhi7xetmyiplKt.create(org.gradle.api.plugins.ExtensionContainer,org.gradle.api.reflect.TypeOf,java.lang.String,kotlin.reflect.KClass,java.lang.Object[])",
            "acceptation": "Adding generated Kotlin DSL extensions for Gradle API to the binary compatibility check",
            "changes": [
                "Method added to public class"
            ]
        },
        {
            "type": "org.gradle.kotlin.dsl.GradleApiKotlinDslExtensions_dg8bak0kaqsdqqhi7xetmyiplKt",
            "member": "Method org.gradle.kotlin.dsl.GradleApiKotlinDslExtensions_dg8bak0kaqsdqqhi7xetmyiplKt.findByType(org.gradle.api.plugins.ExtensionContainer,kotlin.reflect.KClass)",
            "acceptation": "Adding generated Kotlin DSL extensions for Gradle API to the binary compatibility check",
            "changes": [
                "Method added to public class"
            ]
        },
        {
            "type": "org.gradle.kotlin.dsl.GradleApiKotlinDslExtensions_dg8bak0kaqsdqqhi7xetmyiplKt",
            "member": "Method org.gradle.kotlin.dsl.GradleApiKotlinDslExtensions_dg8bak0kaqsdqqhi7xetmyiplKt.getByType(org.gradle.api.plugins.ExtensionContainer,kotlin.reflect.KClass)",
            "acceptation": "Adding generated Kotlin DSL extensions for Gradle API to the binary compatibility check",
            "changes": [
                "Method added to public class"
            ]
        },
        {
            "type": "org.gradle.kotlin.dsl.GradleApiKotlinDslExtensions_e5rk2x8o7f6mxp6bdlb58f4hrKt",
            "member": "Class org.gradle.kotlin.dsl.GradleApiKotlinDslExtensions_e5rk2x8o7f6mxp6bdlb58f4hrKt",
            "acceptation": "Adding generated Kotlin DSL extensions for Gradle API to the binary compatibility check",
            "changes": []
        },
        {
            "type": "org.gradle.kotlin.dsl.GradleApiKotlinDslExtensions_e5rk2x8o7f6mxp6bdlb58f4hrKt",
            "member": "Method org.gradle.kotlin.dsl.GradleApiKotlinDslExtensions_e5rk2x8o7f6mxp6bdlb58f4hrKt.create(org.gradle.api.tasks.TaskContainer,java.lang.String,kotlin.reflect.KClass)",
            "acceptation": "Adding generated Kotlin DSL extensions for Gradle API to the binary compatibility check",
            "changes": [
                "Method added to public class"
            ]
        },
        {
            "type": "org.gradle.kotlin.dsl.GradleApiKotlinDslExtensions_e5rk2x8o7f6mxp6bdlb58f4hrKt",
            "member": "Method org.gradle.kotlin.dsl.GradleApiKotlinDslExtensions_e5rk2x8o7f6mxp6bdlb58f4hrKt.create(org.gradle.api.tasks.TaskContainer,java.lang.String,kotlin.reflect.KClass,java.lang.Object[])",
            "acceptation": "Adding generated Kotlin DSL extensions for Gradle API to the binary compatibility check",
            "changes": [
                "Method added to public class"
            ]
        },
        {
            "type": "org.gradle.kotlin.dsl.GradleApiKotlinDslExtensions_e5rk2x8o7f6mxp6bdlb58f4hrKt",
            "member": "Method org.gradle.kotlin.dsl.GradleApiKotlinDslExtensions_e5rk2x8o7f6mxp6bdlb58f4hrKt.create(org.gradle.api.tasks.TaskContainer,java.lang.String,kotlin.reflect.KClass,org.gradle.api.Action)",
            "acceptation": "Adding generated Kotlin DSL extensions for Gradle API to the binary compatibility check",
            "changes": [
                "Method added to public class"
            ]
        },
        {
            "type": "org.gradle.kotlin.dsl.GradleApiKotlinDslExtensions_e5rk2x8o7f6mxp6bdlb58f4hrKt",
            "member": "Method org.gradle.kotlin.dsl.GradleApiKotlinDslExtensions_e5rk2x8o7f6mxp6bdlb58f4hrKt.create(org.gradle.api.tasks.TaskContainer,kotlin.Pair[])",
            "acceptation": "Adding generated Kotlin DSL extensions for Gradle API to the binary compatibility check",
            "changes": [
                "Method added to public class"
            ]
        },
        {
            "type": "org.gradle.kotlin.dsl.GradleApiKotlinDslExtensions_e5rk2x8o7f6mxp6bdlb58f4hrKt",
            "member": "Method org.gradle.kotlin.dsl.GradleApiKotlinDslExtensions_e5rk2x8o7f6mxp6bdlb58f4hrKt.register(org.gradle.api.tasks.TaskContainer,java.lang.String,kotlin.reflect.KClass)",
            "acceptation": "Adding generated Kotlin DSL extensions for Gradle API to the binary compatibility check",
            "changes": [
                "Method added to public class"
            ]
        },
        {
            "type": "org.gradle.kotlin.dsl.GradleApiKotlinDslExtensions_e5rk2x8o7f6mxp6bdlb58f4hrKt",
            "member": "Method org.gradle.kotlin.dsl.GradleApiKotlinDslExtensions_e5rk2x8o7f6mxp6bdlb58f4hrKt.register(org.gradle.api.tasks.TaskContainer,java.lang.String,kotlin.reflect.KClass,java.lang.Object[])",
            "acceptation": "Adding generated Kotlin DSL extensions for Gradle API to the binary compatibility check",
            "changes": [
                "Method added to public class"
            ]
        },
        {
            "type": "org.gradle.kotlin.dsl.GradleApiKotlinDslExtensions_e5rk2x8o7f6mxp6bdlb58f4hrKt",
            "member": "Method org.gradle.kotlin.dsl.GradleApiKotlinDslExtensions_e5rk2x8o7f6mxp6bdlb58f4hrKt.register(org.gradle.api.tasks.TaskContainer,java.lang.String,kotlin.reflect.KClass,org.gradle.api.Action)",
            "acceptation": "Adding generated Kotlin DSL extensions for Gradle API to the binary compatibility check",
            "changes": [
                "Method added to public class"
            ]
        },
        {
            "type": "org.gradle.kotlin.dsl.GradleApiKotlinDslExtensions_e5rk2x8o7f6mxp6bdlb58f4hrKt",
            "member": "Method org.gradle.kotlin.dsl.GradleApiKotlinDslExtensions_e5rk2x8o7f6mxp6bdlb58f4hrKt.replace(org.gradle.api.tasks.TaskContainer,java.lang.String,kotlin.reflect.KClass)",
            "acceptation": "Adding generated Kotlin DSL extensions for Gradle API to the binary compatibility check",
=======
            "type": "org.gradle.kotlin.dsl.DependencyConstraintHandlerScope",
            "member": "Method org.gradle.kotlin.dsl.DependencyConstraintHandlerScope.invokeDependencyScope(org.gradle.api.NamedDomainObjectProvider,java.lang.Object)",
            "acceptation": "false-positive, Kotlin name invoke is marked correctly, but uses @JvmName",
>>>>>>> ac0cbbbf
            "changes": [
                "Method added to public class"
            ]
        },
        {
<<<<<<< HEAD
            "type": "org.gradle.kotlin.dsl.GradleApiKotlinDslExtensions_ecvwrfyw4eb7wwtzo3bpdp6qpKt",
            "member": "Class org.gradle.kotlin.dsl.GradleApiKotlinDslExtensions_ecvwrfyw4eb7wwtzo3bpdp6qpKt",
            "acceptation": "Adding generated Kotlin DSL extensions for Gradle API to the binary compatibility check",
            "changes": []
        },
        {
            "type": "org.gradle.kotlin.dsl.GradleApiKotlinDslExtensions_ecvwrfyw4eb7wwtzo3bpdp6qpKt",
            "member": "Method org.gradle.kotlin.dsl.GradleApiKotlinDslExtensions_ecvwrfyw4eb7wwtzo3bpdp6qpKt.afterEach(org.gradle.model.ModelMap,kotlin.reflect.KClass,org.gradle.api.Action)",
            "acceptation": "Adding generated Kotlin DSL extensions for Gradle API to the binary compatibility check",
=======
            "type": "org.gradle.kotlin.dsl.DependencyConstraintHandlerScope",
            "member": "Method org.gradle.kotlin.dsl.DependencyConstraintHandlerScope.invokeDependencyScope(org.gradle.api.NamedDomainObjectProvider,java.lang.String,kotlin.jvm.functions.Function1)",
            "acceptation": "false-positive, Kotlin name invoke is marked correctly, but uses @JvmName",
>>>>>>> ac0cbbbf
            "changes": [
                "Method added to public class"
            ]
        },
        {
<<<<<<< HEAD
            "type": "org.gradle.kotlin.dsl.GradleApiKotlinDslExtensions_ecvwrfyw4eb7wwtzo3bpdp6qpKt",
            "member": "Method org.gradle.kotlin.dsl.GradleApiKotlinDslExtensions_ecvwrfyw4eb7wwtzo3bpdp6qpKt.beforeEach(org.gradle.model.ModelMap,kotlin.reflect.KClass,org.gradle.api.Action)",
            "acceptation": "Adding generated Kotlin DSL extensions for Gradle API to the binary compatibility check",
=======
            "type": "org.gradle.kotlin.dsl.DependencyHandlerScope",
            "member": "Method org.gradle.kotlin.dsl.DependencyHandlerScope.invokeDependencyScope$default(org.gradle.kotlin.dsl.DependencyHandlerScope,org.gradle.api.NamedDomainObjectProvider,java.lang.String,java.lang.String,java.lang.String,java.lang.String,java.lang.String,java.lang.String,int,java.lang.Object)",
            "acceptation": "false-positive, Kotlin name invoke is marked correctly, but uses @JvmName",
>>>>>>> ac0cbbbf
            "changes": [
                "Method added to public class"
            ]
        },
        {
<<<<<<< HEAD
            "type": "org.gradle.kotlin.dsl.GradleApiKotlinDslExtensions_ecvwrfyw4eb7wwtzo3bpdp6qpKt",
            "member": "Method org.gradle.kotlin.dsl.GradleApiKotlinDslExtensions_ecvwrfyw4eb7wwtzo3bpdp6qpKt.create(org.gradle.model.ModelMap,java.lang.String,kotlin.reflect.KClass)",
            "acceptation": "Adding generated Kotlin DSL extensions for Gradle API to the binary compatibility check",
=======
            "type": "org.gradle.kotlin.dsl.DependencyHandlerScope",
            "member": "Method org.gradle.kotlin.dsl.DependencyHandlerScope.invokeDependencyScope$default(org.gradle.kotlin.dsl.DependencyHandlerScope,org.gradle.api.NamedDomainObjectProvider,java.lang.String,java.lang.String,java.lang.String,java.lang.String,java.lang.String,java.lang.String,kotlin.jvm.functions.Function1,int,java.lang.Object)",
            "acceptation": "false-positive, Kotlin name invoke is marked correctly, but uses @JvmName",
>>>>>>> ac0cbbbf
            "changes": [
                "Method added to public class"
            ]
        },
        {
<<<<<<< HEAD
            "type": "org.gradle.kotlin.dsl.GradleApiKotlinDslExtensions_ecvwrfyw4eb7wwtzo3bpdp6qpKt",
            "member": "Method org.gradle.kotlin.dsl.GradleApiKotlinDslExtensions_ecvwrfyw4eb7wwtzo3bpdp6qpKt.create(org.gradle.model.ModelMap,java.lang.String,kotlin.reflect.KClass,org.gradle.api.Action)",
            "acceptation": "Adding generated Kotlin DSL extensions for Gradle API to the binary compatibility check",
=======
            "type": "org.gradle.kotlin.dsl.DependencyHandlerScope",
            "member": "Method org.gradle.kotlin.dsl.DependencyHandlerScope.invokeDependencyScope(org.gradle.api.NamedDomainObjectProvider,java.lang.Object)",
            "acceptation": "false-positive, Kotlin name invoke is marked correctly, but uses @JvmName",
>>>>>>> ac0cbbbf
            "changes": [
                "Method added to public class"
            ]
        },
        {
<<<<<<< HEAD
            "type": "org.gradle.kotlin.dsl.GradleApiKotlinDslExtensions_ecvwrfyw4eb7wwtzo3bpdp6qpKt",
            "member": "Method org.gradle.kotlin.dsl.GradleApiKotlinDslExtensions_ecvwrfyw4eb7wwtzo3bpdp6qpKt.named(org.gradle.model.ModelMap,java.lang.String,kotlin.reflect.KClass)",
            "acceptation": "Adding generated Kotlin DSL extensions for Gradle API to the binary compatibility check",
=======
            "type": "org.gradle.kotlin.dsl.DependencyHandlerScope",
            "member": "Method org.gradle.kotlin.dsl.DependencyHandlerScope.invokeDependencyScope(org.gradle.api.NamedDomainObjectProvider,java.lang.String,java.lang.String,java.lang.String,java.lang.String,java.lang.String,java.lang.String)",
            "acceptation": "false-positive, Kotlin name invoke is marked correctly, but uses @JvmName",
>>>>>>> ac0cbbbf
            "changes": [
                "Method added to public class"
            ]
        },
        {
<<<<<<< HEAD
            "type": "org.gradle.kotlin.dsl.GradleApiKotlinDslExtensions_ecvwrfyw4eb7wwtzo3bpdp6qpKt",
            "member": "Method org.gradle.kotlin.dsl.GradleApiKotlinDslExtensions_ecvwrfyw4eb7wwtzo3bpdp6qpKt.withType(org.gradle.model.ModelMap,kotlin.reflect.KClass)",
            "acceptation": "Adding generated Kotlin DSL extensions for Gradle API to the binary compatibility check",
=======
            "type": "org.gradle.kotlin.dsl.DependencyHandlerScope",
            "member": "Method org.gradle.kotlin.dsl.DependencyHandlerScope.invokeDependencyScope(org.gradle.api.NamedDomainObjectProvider,java.lang.String,java.lang.String,java.lang.String,java.lang.String,java.lang.String,java.lang.String,kotlin.jvm.functions.Function1)",
            "acceptation": "false-positive, Kotlin name invoke is marked correctly, but uses @JvmName",
>>>>>>> ac0cbbbf
            "changes": [
                "Method added to public class"
            ]
        },
        {
<<<<<<< HEAD
            "type": "org.gradle.kotlin.dsl.GradleApiKotlinDslExtensions_ecvwrfyw4eb7wwtzo3bpdp6qpKt",
            "member": "Method org.gradle.kotlin.dsl.GradleApiKotlinDslExtensions_ecvwrfyw4eb7wwtzo3bpdp6qpKt.withType(org.gradle.model.ModelMap,kotlin.reflect.KClass,kotlin.reflect.KClass)",
            "acceptation": "Adding generated Kotlin DSL extensions for Gradle API to the binary compatibility check",
=======
            "type": "org.gradle.kotlin.dsl.DependencyHandlerScope",
            "member": "Method org.gradle.kotlin.dsl.DependencyHandlerScope.invokeDependencyScope(org.gradle.api.NamedDomainObjectProvider,java.lang.String,kotlin.jvm.functions.Function1)",
            "acceptation": "false-positive, Kotlin name invoke is marked correctly, but uses @JvmName",
>>>>>>> ac0cbbbf
            "changes": [
                "Method added to public class"
            ]
        },
        {
<<<<<<< HEAD
            "type": "org.gradle.kotlin.dsl.GradleApiKotlinDslExtensions_ecvwrfyw4eb7wwtzo3bpdp6qpKt",
            "member": "Method org.gradle.kotlin.dsl.GradleApiKotlinDslExtensions_ecvwrfyw4eb7wwtzo3bpdp6qpKt.withType(org.gradle.model.ModelMap,kotlin.reflect.KClass,org.gradle.api.Action)",
            "acceptation": "Adding generated Kotlin DSL extensions for Gradle API to the binary compatibility check",
=======
            "type": "org.gradle.kotlin.dsl.DependencyHandlerScope",
            "member": "Method org.gradle.kotlin.dsl.DependencyHandlerScope.invokeDependencyScope(org.gradle.api.NamedDomainObjectProvider,org.gradle.api.artifacts.ModuleDependency,kotlin.jvm.functions.Function1)",
            "acceptation": "false-positive, Kotlin name invoke is marked correctly, but uses @JvmName",
>>>>>>> ac0cbbbf
            "changes": [
                "Method added to public class"
            ]
        },
        {
<<<<<<< HEAD
            "type": "org.gradle.kotlin.dsl.GradleApiKotlinDslExtensions_eq8wgy9q40hmvcm6t8p19hgobKt",
            "member": "Class org.gradle.kotlin.dsl.GradleApiKotlinDslExtensions_eq8wgy9q40hmvcm6t8p19hgobKt",
            "acceptation": "Adding generated Kotlin DSL extensions for Gradle API to the binary compatibility check",
            "changes": []
        },
        {
            "type": "org.gradle.kotlin.dsl.GradleApiKotlinDslExtensions_eq8wgy9q40hmvcm6t8p19hgobKt",
            "member": "Method org.gradle.kotlin.dsl.GradleApiKotlinDslExtensions_eq8wgy9q40hmvcm6t8p19hgobKt.add(org.gradle.api.attributes.DisambiguationRuleChain,kotlin.reflect.KClass)",
            "acceptation": "Adding generated Kotlin DSL extensions for Gradle API to the binary compatibility check",
=======
            "type": "org.gradle.kotlin.dsl.DependencyHandlerScope",
            "member": "Method org.gradle.kotlin.dsl.DependencyHandlerScope.invokeDependencyScope(org.gradle.api.NamedDomainObjectProvider,org.gradle.api.provider.Provider)",
            "acceptation": "false-positive, Kotlin name invoke is marked correctly, but uses @JvmName",
>>>>>>> ac0cbbbf
            "changes": [
                "Method added to public class"
            ]
        },
        {
<<<<<<< HEAD
            "type": "org.gradle.kotlin.dsl.GradleApiKotlinDslExtensions_eq8wgy9q40hmvcm6t8p19hgobKt",
            "member": "Method org.gradle.kotlin.dsl.GradleApiKotlinDslExtensions_eq8wgy9q40hmvcm6t8p19hgobKt.add(org.gradle.api.attributes.DisambiguationRuleChain,kotlin.reflect.KClass,org.gradle.api.Action)",
            "acceptation": "Adding generated Kotlin DSL extensions for Gradle API to the binary compatibility check",
=======
            "type": "org.gradle.kotlin.dsl.DependencyHandlerScope",
            "member": "Method org.gradle.kotlin.dsl.DependencyHandlerScope.invokeDependencyScope(org.gradle.api.NamedDomainObjectProvider,org.gradle.api.provider.Provider,kotlin.jvm.functions.Function1)",
            "acceptation": "false-positive, Kotlin name invoke is marked correctly, but uses @JvmName",
>>>>>>> ac0cbbbf
            "changes": [
                "Method added to public class"
            ]
        },
        {
<<<<<<< HEAD
            "type": "org.gradle.kotlin.dsl.GradleApiKotlinDslExtensions_erf2xhrqr36mq5qab8vprh3ecKt",
            "member": "Class org.gradle.kotlin.dsl.GradleApiKotlinDslExtensions_erf2xhrqr36mq5qab8vprh3ecKt",
            "acceptation": "Adding generated Kotlin DSL extensions for Gradle API to the binary compatibility check",
            "changes": []
        },
        {
            "type": "org.gradle.kotlin.dsl.GradleApiKotlinDslExtensions_erf2xhrqr36mq5qab8vprh3ecKt",
            "member": "Method org.gradle.kotlin.dsl.GradleApiKotlinDslExtensions_erf2xhrqr36mq5qab8vprh3ecKt.setConfigProperties(org.gradle.api.plugins.quality.Checkstyle,kotlin.Pair[])",
            "acceptation": "Adding generated Kotlin DSL extensions for Gradle API to the binary compatibility check",
=======
            "type": "org.gradle.kotlin.dsl.DependencyHandlerScope",
            "member": "Method org.gradle.kotlin.dsl.DependencyHandlerScope.invokeDependencyScope(org.gradle.api.NamedDomainObjectProvider,org.gradle.api.provider.ProviderConvertible)",
            "acceptation": "false-positive, Kotlin name invoke is marked correctly, but uses @JvmName",
>>>>>>> ac0cbbbf
            "changes": [
                "Method added to public class"
            ]
        },
        {
<<<<<<< HEAD
            "type": "org.gradle.kotlin.dsl.GradleApiKotlinDslExtensions_rfwghowjhqxm22skenwjx9cKt",
            "member": "Class org.gradle.kotlin.dsl.GradleApiKotlinDslExtensions_rfwghowjhqxm22skenwjx9cKt",
            "acceptation": "Adding generated Kotlin DSL extensions for Gradle API to the binary compatibility check",
            "changes": []
        },
        {
            "type": "org.gradle.kotlin.dsl.GradleApiKotlinDslExtensions_rfwghowjhqxm22skenwjx9cKt",
            "member": "Method org.gradle.kotlin.dsl.GradleApiKotlinDslExtensions_rfwghowjhqxm22skenwjx9cKt.facet(org.gradle.plugins.ide.eclipse.model.EclipseWtpFacet,kotlin.Pair[])",
            "acceptation": "Adding generated Kotlin DSL extensions for Gradle API to the binary compatibility check",
=======
            "type": "org.gradle.kotlin.dsl.DependencyHandlerScope",
            "member": "Method org.gradle.kotlin.dsl.DependencyHandlerScope.invokeDependencyScope(org.gradle.api.NamedDomainObjectProvider,org.gradle.api.provider.ProviderConvertible,kotlin.jvm.functions.Function1)",
            "acceptation": "false-positive, Kotlin name invoke is marked correctly, but uses @JvmName",
>>>>>>> ac0cbbbf
            "changes": [
                "Method added to public class"
            ]
        }
    ]
}<|MERGE_RESOLUTION|>--- conflicted
+++ resolved
@@ -1,7 +1,6 @@
 {
     "acceptedApiChanges": [
         {
-<<<<<<< HEAD
             "type": "org.gradle.kotlin.dsl.BuiltinPluginIdExtensionsKt",
             "member": "Class org.gradle.kotlin.dsl.BuiltinPluginIdExtensionsKt",
             "acceptation": "Adding generated Kotlin DSL extensions for Gradle API to the binary compatibility check",
@@ -656,1700 +655,1727 @@
             ]
         },
         {
-            "type": "org.gradle.kotlin.dsl.GradleApiKotlinDslExtensions_1cbh1oqkvm762j10e96dawuh5Kt",
-            "member": "Class org.gradle.kotlin.dsl.GradleApiKotlinDslExtensions_1cbh1oqkvm762j10e96dawuh5Kt",
-            "acceptation": "Adding generated Kotlin DSL extensions for Gradle API to the binary compatibility check",
-            "changes": []
-        },
-        {
-            "type": "org.gradle.kotlin.dsl.GradleApiKotlinDslExtensions_1cbh1oqkvm762j10e96dawuh5Kt",
-            "member": "Method org.gradle.kotlin.dsl.GradleApiKotlinDslExtensions_1cbh1oqkvm762j10e96dawuh5Kt.domainObjectContainer(org.gradle.api.model.ObjectFactory,kotlin.reflect.KClass)",
-            "acceptation": "Adding generated Kotlin DSL extensions for Gradle API to the binary compatibility check",
-            "changes": [
-                "Method added to public class"
-            ]
-        },
-        {
-            "type": "org.gradle.kotlin.dsl.GradleApiKotlinDslExtensions_1cbh1oqkvm762j10e96dawuh5Kt",
-            "member": "Method org.gradle.kotlin.dsl.GradleApiKotlinDslExtensions_1cbh1oqkvm762j10e96dawuh5Kt.domainObjectContainer(org.gradle.api.model.ObjectFactory,kotlin.reflect.KClass,org.gradle.api.NamedDomainObjectFactory)",
-            "acceptation": "Adding generated Kotlin DSL extensions for Gradle API to the binary compatibility check",
-            "changes": [
-                "Method added to public class"
-            ]
-        },
-        {
-            "type": "org.gradle.kotlin.dsl.GradleApiKotlinDslExtensions_1cbh1oqkvm762j10e96dawuh5Kt",
-            "member": "Method org.gradle.kotlin.dsl.GradleApiKotlinDslExtensions_1cbh1oqkvm762j10e96dawuh5Kt.domainObjectSet(org.gradle.api.model.ObjectFactory,kotlin.reflect.KClass)",
-            "acceptation": "Adding generated Kotlin DSL extensions for Gradle API to the binary compatibility check",
-            "changes": [
-                "Method added to public class"
-            ]
-        },
-        {
-            "type": "org.gradle.kotlin.dsl.GradleApiKotlinDslExtensions_1cbh1oqkvm762j10e96dawuh5Kt",
-            "member": "Method org.gradle.kotlin.dsl.GradleApiKotlinDslExtensions_1cbh1oqkvm762j10e96dawuh5Kt.listProperty(org.gradle.api.model.ObjectFactory,kotlin.reflect.KClass)",
-            "acceptation": "Adding generated Kotlin DSL extensions for Gradle API to the binary compatibility check",
-            "changes": [
-                "Method added to public class"
-            ]
-        },
-        {
-            "type": "org.gradle.kotlin.dsl.GradleApiKotlinDslExtensions_1cbh1oqkvm762j10e96dawuh5Kt",
-            "member": "Method org.gradle.kotlin.dsl.GradleApiKotlinDslExtensions_1cbh1oqkvm762j10e96dawuh5Kt.mapProperty(org.gradle.api.model.ObjectFactory,kotlin.reflect.KClass,kotlin.reflect.KClass)",
-            "acceptation": "Adding generated Kotlin DSL extensions for Gradle API to the binary compatibility check",
-            "changes": [
-                "Method added to public class"
-            ]
-        },
-        {
-            "type": "org.gradle.kotlin.dsl.GradleApiKotlinDslExtensions_1cbh1oqkvm762j10e96dawuh5Kt",
-            "member": "Method org.gradle.kotlin.dsl.GradleApiKotlinDslExtensions_1cbh1oqkvm762j10e96dawuh5Kt.named(org.gradle.api.model.ObjectFactory,kotlin.reflect.KClass,java.lang.String)",
-            "acceptation": "Adding generated Kotlin DSL extensions for Gradle API to the binary compatibility check",
-            "changes": [
-                "Method added to public class"
-            ]
-        },
-        {
-            "type": "org.gradle.kotlin.dsl.GradleApiKotlinDslExtensions_1cbh1oqkvm762j10e96dawuh5Kt",
-            "member": "Method org.gradle.kotlin.dsl.GradleApiKotlinDslExtensions_1cbh1oqkvm762j10e96dawuh5Kt.namedDomainObjectList(org.gradle.api.model.ObjectFactory,kotlin.reflect.KClass)",
-            "acceptation": "Adding generated Kotlin DSL extensions for Gradle API to the binary compatibility check",
-            "changes": [
-                "Method added to public class"
-            ]
-        },
-        {
-            "type": "org.gradle.kotlin.dsl.GradleApiKotlinDslExtensions_1cbh1oqkvm762j10e96dawuh5Kt",
-            "member": "Method org.gradle.kotlin.dsl.GradleApiKotlinDslExtensions_1cbh1oqkvm762j10e96dawuh5Kt.namedDomainObjectSet(org.gradle.api.model.ObjectFactory,kotlin.reflect.KClass)",
-            "acceptation": "Adding generated Kotlin DSL extensions for Gradle API to the binary compatibility check",
-            "changes": [
-                "Method added to public class"
-            ]
-        },
-        {
-            "type": "org.gradle.kotlin.dsl.GradleApiKotlinDslExtensions_1cbh1oqkvm762j10e96dawuh5Kt",
-            "member": "Method org.gradle.kotlin.dsl.GradleApiKotlinDslExtensions_1cbh1oqkvm762j10e96dawuh5Kt.newInstance(org.gradle.api.model.ObjectFactory,kotlin.reflect.KClass,java.lang.Object[])",
-            "acceptation": "Adding generated Kotlin DSL extensions for Gradle API to the binary compatibility check",
-            "changes": [
-                "Method added to public class"
-            ]
-        },
-        {
-            "type": "org.gradle.kotlin.dsl.GradleApiKotlinDslExtensions_1cbh1oqkvm762j10e96dawuh5Kt",
-            "member": "Method org.gradle.kotlin.dsl.GradleApiKotlinDslExtensions_1cbh1oqkvm762j10e96dawuh5Kt.polymorphicDomainObjectContainer(org.gradle.api.model.ObjectFactory,kotlin.reflect.KClass)",
-            "acceptation": "Adding generated Kotlin DSL extensions for Gradle API to the binary compatibility check",
-            "changes": [
-                "Method added to public class"
-            ]
-        },
-        {
-            "type": "org.gradle.kotlin.dsl.GradleApiKotlinDslExtensions_1cbh1oqkvm762j10e96dawuh5Kt",
-            "member": "Method org.gradle.kotlin.dsl.GradleApiKotlinDslExtensions_1cbh1oqkvm762j10e96dawuh5Kt.property(org.gradle.api.model.ObjectFactory,kotlin.reflect.KClass)",
-            "acceptation": "Adding generated Kotlin DSL extensions for Gradle API to the binary compatibility check",
-            "changes": [
-                "Method added to public class"
-            ]
-        },
-        {
-            "type": "org.gradle.kotlin.dsl.GradleApiKotlinDslExtensions_1cbh1oqkvm762j10e96dawuh5Kt",
-            "member": "Method org.gradle.kotlin.dsl.GradleApiKotlinDslExtensions_1cbh1oqkvm762j10e96dawuh5Kt.setProperty(org.gradle.api.model.ObjectFactory,kotlin.reflect.KClass)",
-            "acceptation": "Adding generated Kotlin DSL extensions for Gradle API to the binary compatibility check",
-            "changes": [
-                "Method added to public class"
-            ]
-        },
-        {
-            "type": "org.gradle.kotlin.dsl.GradleApiKotlinDslExtensions_1f8te1iwfyue2ug9e4la8t8peKt",
-            "member": "Class org.gradle.kotlin.dsl.GradleApiKotlinDslExtensions_1f8te1iwfyue2ug9e4la8t8peKt",
-            "acceptation": "Adding generated Kotlin DSL extensions for Gradle API to the binary compatibility check",
-            "changes": []
-        },
-        {
-            "type": "org.gradle.kotlin.dsl.GradleApiKotlinDslExtensions_1f8te1iwfyue2ug9e4la8t8peKt",
-            "member": "Method org.gradle.kotlin.dsl.GradleApiKotlinDslExtensions_1f8te1iwfyue2ug9e4la8t8peKt.credentials(org.gradle.api.artifacts.repositories.AuthenticationSupported,kotlin.reflect.KClass)",
-            "acceptation": "Adding generated Kotlin DSL extensions for Gradle API to the binary compatibility check",
-            "changes": [
-                "Method added to public class"
-            ]
-        },
-        {
-            "type": "org.gradle.kotlin.dsl.GradleApiKotlinDslExtensions_1f8te1iwfyue2ug9e4la8t8peKt",
-            "member": "Method org.gradle.kotlin.dsl.GradleApiKotlinDslExtensions_1f8te1iwfyue2ug9e4la8t8peKt.credentials(org.gradle.api.artifacts.repositories.AuthenticationSupported,kotlin.reflect.KClass,org.gradle.api.Action)",
-            "acceptation": "Adding generated Kotlin DSL extensions for Gradle API to the binary compatibility check",
-            "changes": [
-                "Method added to public class"
-            ]
-        },
-        {
-            "type": "org.gradle.kotlin.dsl.GradleApiKotlinDslExtensions_1f8te1iwfyue2ug9e4la8t8peKt",
-            "member": "Method org.gradle.kotlin.dsl.GradleApiKotlinDslExtensions_1f8te1iwfyue2ug9e4la8t8peKt.getCredentials(org.gradle.api.artifacts.repositories.AuthenticationSupported,kotlin.reflect.KClass)",
-            "acceptation": "Adding generated Kotlin DSL extensions for Gradle API to the binary compatibility check",
-            "changes": [
-                "Method added to public class"
-            ]
-        },
-        {
-            "type": "org.gradle.kotlin.dsl.GradleApiKotlinDslExtensions_1j20ljs9xowlw6c963ek286ggKt",
-            "member": "Class org.gradle.kotlin.dsl.GradleApiKotlinDslExtensions_1j20ljs9xowlw6c963ek286ggKt",
-            "acceptation": "Adding generated Kotlin DSL extensions for Gradle API to the binary compatibility check",
-            "changes": []
-        },
-        {
-            "type": "org.gradle.kotlin.dsl.GradleApiKotlinDslExtensions_1j20ljs9xowlw6c963ek286ggKt",
-            "member": "Method org.gradle.kotlin.dsl.GradleApiKotlinDslExtensions_1j20ljs9xowlw6c963ek286ggKt.apply(org.gradle.api.plugins.PluginContainer,kotlin.reflect.KClass)",
-            "acceptation": "Adding generated Kotlin DSL extensions for Gradle API to the binary compatibility check",
-            "changes": [
-                "Method added to public class"
-            ]
-        },
-        {
-            "type": "org.gradle.kotlin.dsl.GradleApiKotlinDslExtensions_1j20ljs9xowlw6c963ek286ggKt",
-            "member": "Method org.gradle.kotlin.dsl.GradleApiKotlinDslExtensions_1j20ljs9xowlw6c963ek286ggKt.findPlugin(org.gradle.api.plugins.PluginContainer,kotlin.reflect.KClass)",
-            "acceptation": "Adding generated Kotlin DSL extensions for Gradle API to the binary compatibility check",
-            "changes": [
-                "Method added to public class"
-            ]
-        },
-        {
-            "type": "org.gradle.kotlin.dsl.GradleApiKotlinDslExtensions_1j20ljs9xowlw6c963ek286ggKt",
-            "member": "Method org.gradle.kotlin.dsl.GradleApiKotlinDslExtensions_1j20ljs9xowlw6c963ek286ggKt.getAt(org.gradle.api.plugins.PluginContainer,kotlin.reflect.KClass)",
-            "acceptation": "Adding generated Kotlin DSL extensions for Gradle API to the binary compatibility check",
-            "changes": [
-                "Method added to public class"
-            ]
-        },
-        {
-            "type": "org.gradle.kotlin.dsl.GradleApiKotlinDslExtensions_1j20ljs9xowlw6c963ek286ggKt",
-            "member": "Method org.gradle.kotlin.dsl.GradleApiKotlinDslExtensions_1j20ljs9xowlw6c963ek286ggKt.getPlugin(org.gradle.api.plugins.PluginContainer,kotlin.reflect.KClass)",
-            "acceptation": "Adding generated Kotlin DSL extensions for Gradle API to the binary compatibility check",
-            "changes": [
-                "Method added to public class"
-            ]
-        },
-        {
-            "type": "org.gradle.kotlin.dsl.GradleApiKotlinDslExtensions_1j20ljs9xowlw6c963ek286ggKt",
-            "member": "Method org.gradle.kotlin.dsl.GradleApiKotlinDslExtensions_1j20ljs9xowlw6c963ek286ggKt.hasPlugin(org.gradle.api.plugins.PluginContainer,kotlin.reflect.KClass)",
-            "acceptation": "Adding generated Kotlin DSL extensions for Gradle API to the binary compatibility check",
-            "changes": [
-                "Method added to public class"
-            ]
-        },
-        {
-            "type": "org.gradle.kotlin.dsl.GradleApiKotlinDslExtensions_1o8ms31elr0oj4cvxysxgs6e7Kt",
-            "member": "Class org.gradle.kotlin.dsl.GradleApiKotlinDslExtensions_1o8ms31elr0oj4cvxysxgs6e7Kt",
-            "acceptation": "Adding generated Kotlin DSL extensions for Gradle API to the binary compatibility check",
-            "changes": []
-        },
-        {
-            "type": "org.gradle.kotlin.dsl.GradleApiKotlinDslExtensions_1o8ms31elr0oj4cvxysxgs6e7Kt",
-            "member": "Method org.gradle.kotlin.dsl.GradleApiKotlinDslExtensions_1o8ms31elr0oj4cvxysxgs6e7Kt.environment(org.gradle.api.tasks.testing.Test,kotlin.Pair[])",
-            "acceptation": "Adding generated Kotlin DSL extensions for Gradle API to the binary compatibility check",
-            "changes": [
-                "Method added to public class"
-            ]
-        },
-        {
-            "type": "org.gradle.kotlin.dsl.GradleApiKotlinDslExtensions_1o8ms31elr0oj4cvxysxgs6e7Kt",
-            "member": "Method org.gradle.kotlin.dsl.GradleApiKotlinDslExtensions_1o8ms31elr0oj4cvxysxgs6e7Kt.systemProperties(org.gradle.api.tasks.testing.Test,kotlin.Pair[])",
-            "acceptation": "Adding generated Kotlin DSL extensions for Gradle API to the binary compatibility check",
-            "changes": [
-                "Method added to public class"
-            ]
-        },
-        {
-            "type": "org.gradle.kotlin.dsl.GradleApiKotlinDslExtensions_23j3y7znoq6yp04k00flaam5eKt",
-            "member": "Class org.gradle.kotlin.dsl.GradleApiKotlinDslExtensions_23j3y7znoq6yp04k00flaam5eKt",
-            "acceptation": "Adding generated Kotlin DSL extensions for Gradle API to the binary compatibility check",
-            "changes": []
-        },
-        {
-            "type": "org.gradle.kotlin.dsl.GradleApiKotlinDslExtensions_23j3y7znoq6yp04k00flaam5eKt",
-            "member": "Method org.gradle.kotlin.dsl.GradleApiKotlinDslExtensions_23j3y7znoq6yp04k00flaam5eKt.getModel(org.gradle.tooling.ProjectConnection,kotlin.reflect.KClass)",
-            "acceptation": "Adding generated Kotlin DSL extensions for Gradle API to the binary compatibility check",
-            "changes": [
-                "Method added to public class"
-            ]
-        },
-        {
-            "type": "org.gradle.kotlin.dsl.GradleApiKotlinDslExtensions_23j3y7znoq6yp04k00flaam5eKt",
-            "member": "Method org.gradle.kotlin.dsl.GradleApiKotlinDslExtensions_23j3y7znoq6yp04k00flaam5eKt.getModel(org.gradle.tooling.ProjectConnection,kotlin.reflect.KClass,org.gradle.tooling.ResultHandler)",
-            "acceptation": "Adding generated Kotlin DSL extensions for Gradle API to the binary compatibility check",
-            "changes": [
-                "Method added to public class"
-            ]
-        },
-        {
-            "type": "org.gradle.kotlin.dsl.GradleApiKotlinDslExtensions_23j3y7znoq6yp04k00flaam5eKt",
-            "member": "Method org.gradle.kotlin.dsl.GradleApiKotlinDslExtensions_23j3y7znoq6yp04k00flaam5eKt.model(org.gradle.tooling.ProjectConnection,kotlin.reflect.KClass)",
-            "acceptation": "Adding generated Kotlin DSL extensions for Gradle API to the binary compatibility check",
-            "changes": [
-                "Method added to public class"
-            ]
-        },
-        {
-            "type": "org.gradle.kotlin.dsl.GradleApiKotlinDslExtensions_2ljgydcyecwzbllqfsk3k6ny4Kt",
-            "member": "Class org.gradle.kotlin.dsl.GradleApiKotlinDslExtensions_2ljgydcyecwzbllqfsk3k6ny4Kt",
-            "acceptation": "Adding generated Kotlin DSL extensions for Gradle API to the binary compatibility check",
-            "changes": []
-        },
-        {
-            "type": "org.gradle.kotlin.dsl.GradleApiKotlinDslExtensions_2ljgydcyecwzbllqfsk3k6ny4Kt",
-            "member": "Method org.gradle.kotlin.dsl.GradleApiKotlinDslExtensions_2ljgydcyecwzbllqfsk3k6ny4Kt.withType(org.gradle.api.NamedDomainObjectSet,kotlin.reflect.KClass)",
-            "acceptation": "Adding generated Kotlin DSL extensions for Gradle API to the binary compatibility check",
-            "changes": [
-                "Method added to public class"
-            ]
-        },
-        {
-            "type": "org.gradle.kotlin.dsl.GradleApiKotlinDslExtensions_2nkzfp9vk1w8kpccqdrc12q9pKt",
-            "member": "Class org.gradle.kotlin.dsl.GradleApiKotlinDslExtensions_2nkzfp9vk1w8kpccqdrc12q9pKt",
-            "acceptation": "Adding generated Kotlin DSL extensions for Gradle API to the binary compatibility check",
-            "changes": []
-        },
-        {
-            "type": "org.gradle.kotlin.dsl.GradleApiKotlinDslExtensions_2nkzfp9vk1w8kpccqdrc12q9pKt",
-            "member": "Method org.gradle.kotlin.dsl.GradleApiKotlinDslExtensions_2nkzfp9vk1w8kpccqdrc12q9pKt.withArtifacts(org.gradle.api.artifacts.query.ArtifactResolutionQuery,kotlin.reflect.KClass,java.util.Collection)",
-            "acceptation": "Adding generated Kotlin DSL extensions for Gradle API to the binary compatibility check",
-            "changes": [
-                "Method added to public class"
-            ]
-        },
-        {
-            "type": "org.gradle.kotlin.dsl.GradleApiKotlinDslExtensions_2nkzfp9vk1w8kpccqdrc12q9pKt",
-            "member": "Method org.gradle.kotlin.dsl.GradleApiKotlinDslExtensions_2nkzfp9vk1w8kpccqdrc12q9pKt.withArtifacts(org.gradle.api.artifacts.query.ArtifactResolutionQuery,kotlin.reflect.KClass,kotlin.reflect.KClass[])",
-            "acceptation": "Adding generated Kotlin DSL extensions for Gradle API to the binary compatibility check",
-            "changes": [
-                "Method added to public class"
-            ]
-        },
-        {
-            "type": "org.gradle.kotlin.dsl.GradleApiKotlinDslExtensions_36fbvlrwm7xvqsifh8exjkbr0Kt",
-            "member": "Class org.gradle.kotlin.dsl.GradleApiKotlinDslExtensions_36fbvlrwm7xvqsifh8exjkbr0Kt",
-            "acceptation": "Adding generated Kotlin DSL extensions for Gradle API to the binary compatibility check",
-            "changes": []
-        },
-        {
-            "type": "org.gradle.kotlin.dsl.GradleApiKotlinDslExtensions_36fbvlrwm7xvqsifh8exjkbr0Kt",
-            "member": "Method org.gradle.kotlin.dsl.GradleApiKotlinDslExtensions_36fbvlrwm7xvqsifh8exjkbr0Kt.registerBuildCacheService(org.gradle.caching.configuration.BuildCacheConfiguration,kotlin.reflect.KClass,kotlin.reflect.KClass)",
-            "acceptation": "Adding generated Kotlin DSL extensions for Gradle API to the binary compatibility check",
-            "changes": [
-                "Method added to public class"
-            ]
-        },
-        {
-            "type": "org.gradle.kotlin.dsl.GradleApiKotlinDslExtensions_36fbvlrwm7xvqsifh8exjkbr0Kt",
-            "member": "Method org.gradle.kotlin.dsl.GradleApiKotlinDslExtensions_36fbvlrwm7xvqsifh8exjkbr0Kt.remote(org.gradle.caching.configuration.BuildCacheConfiguration,kotlin.reflect.KClass)",
-            "acceptation": "Adding generated Kotlin DSL extensions for Gradle API to the binary compatibility check",
-            "changes": [
-                "Method added to public class"
-            ]
-        },
-        {
-            "type": "org.gradle.kotlin.dsl.GradleApiKotlinDslExtensions_36fbvlrwm7xvqsifh8exjkbr0Kt",
-            "member": "Method org.gradle.kotlin.dsl.GradleApiKotlinDslExtensions_36fbvlrwm7xvqsifh8exjkbr0Kt.remote(org.gradle.caching.configuration.BuildCacheConfiguration,kotlin.reflect.KClass,org.gradle.api.Action)",
-            "acceptation": "Adding generated Kotlin DSL extensions for Gradle API to the binary compatibility check",
-            "changes": [
-                "Method added to public class"
-            ]
-        },
-        {
-            "type": "org.gradle.kotlin.dsl.GradleApiKotlinDslExtensions_3ccx9qt1rxl3wzrx6gavdju4rKt",
-            "member": "Class org.gradle.kotlin.dsl.GradleApiKotlinDslExtensions_3ccx9qt1rxl3wzrx6gavdju4rKt",
-            "acceptation": "Adding generated Kotlin DSL extensions for Gradle API to the binary compatibility check",
-            "changes": []
-        },
-        {
-            "type": "org.gradle.kotlin.dsl.GradleApiKotlinDslExtensions_3ccx9qt1rxl3wzrx6gavdju4rKt",
-            "member": "Method org.gradle.kotlin.dsl.GradleApiKotlinDslExtensions_3ccx9qt1rxl3wzrx6gavdju4rKt.fork(org.gradle.api.tasks.compile.GroovyCompileOptions,kotlin.Pair[])",
-            "acceptation": "Adding generated Kotlin DSL extensions for Gradle API to the binary compatibility check",
-            "changes": [
-                "Method added to public class"
-            ]
-        },
-        {
-            "type": "org.gradle.kotlin.dsl.GradleApiKotlinDslExtensions_3gtk3jjp57s0ohxa87x3kbgqaKt",
-            "member": "Class org.gradle.kotlin.dsl.GradleApiKotlinDslExtensions_3gtk3jjp57s0ohxa87x3kbgqaKt",
-            "acceptation": "Adding generated Kotlin DSL extensions for Gradle API to the binary compatibility check",
-            "changes": []
-        },
-        {
-            "type": "org.gradle.kotlin.dsl.GradleApiKotlinDslExtensions_3gtk3jjp57s0ohxa87x3kbgqaKt",
-            "member": "Method org.gradle.kotlin.dsl.GradleApiKotlinDslExtensions_3gtk3jjp57s0ohxa87x3kbgqaKt.register(org.gradle.jvm.toolchain.JavaToolchainResolverRegistry,kotlin.reflect.KClass)",
-            "acceptation": "Adding generated Kotlin DSL extensions for Gradle API to the binary compatibility check",
-            "changes": [
-                "Method added to public class"
-            ]
-        },
-        {
-            "type": "org.gradle.kotlin.dsl.GradleApiKotlinDslExtensions_3junz439hluumqhrib3vuxslyKt",
-            "member": "Class org.gradle.kotlin.dsl.GradleApiKotlinDslExtensions_3junz439hluumqhrib3vuxslyKt",
-            "acceptation": "Adding generated Kotlin DSL extensions for Gradle API to the binary compatibility check",
-            "changes": []
-        },
-        {
-            "type": "org.gradle.kotlin.dsl.GradleApiKotlinDslExtensions_3junz439hluumqhrib3vuxslyKt",
-            "member": "Method org.gradle.kotlin.dsl.GradleApiKotlinDslExtensions_3junz439hluumqhrib3vuxslyKt.apply(org.gradle.api.Script,kotlin.Pair[])",
-            "acceptation": "Adding generated Kotlin DSL extensions for Gradle API to the binary compatibility check",
-            "changes": [
-                "Method added to public class"
-            ]
-        },
-        {
-            "type": "org.gradle.kotlin.dsl.GradleApiKotlinDslExtensions_3junz439hluumqhrib3vuxslyKt",
-            "member": "Method org.gradle.kotlin.dsl.GradleApiKotlinDslExtensions_3junz439hluumqhrib3vuxslyKt.fileTree(org.gradle.api.Script,kotlin.Pair[])",
-            "acceptation": "Adding generated Kotlin DSL extensions for Gradle API to the binary compatibility check",
-            "changes": [
-                "Method added to public class"
-            ]
-        },
-        {
-            "type": "org.gradle.kotlin.dsl.GradleApiKotlinDslExtensions_3nmb2qjzin72lydud9myfmci6Kt",
-            "member": "Class org.gradle.kotlin.dsl.GradleApiKotlinDslExtensions_3nmb2qjzin72lydud9myfmci6Kt",
-            "acceptation": "Adding generated Kotlin DSL extensions for Gradle API to the binary compatibility check",
-            "changes": []
-        },
-        {
-            "type": "org.gradle.kotlin.dsl.GradleApiKotlinDslExtensions_3nmb2qjzin72lydud9myfmci6Kt",
-            "member": "Method org.gradle.kotlin.dsl.GradleApiKotlinDslExtensions_3nmb2qjzin72lydud9myfmci6Kt.setConfigProperties(org.gradle.api.plugins.quality.CheckstyleExtension,kotlin.Pair[])",
-            "acceptation": "Adding generated Kotlin DSL extensions for Gradle API to the binary compatibility check",
-            "changes": [
-                "Method added to public class"
-            ]
-        },
-        {
-            "type": "org.gradle.kotlin.dsl.GradleApiKotlinDslExtensions_3sx1g6kmdmnb8jxwpxvm4pxs0Kt",
-            "member": "Class org.gradle.kotlin.dsl.GradleApiKotlinDslExtensions_3sx1g6kmdmnb8jxwpxvm4pxs0Kt",
-            "acceptation": "Adding generated Kotlin DSL extensions for Gradle API to the binary compatibility check",
-            "changes": []
-        },
-        {
-            "type": "org.gradle.kotlin.dsl.GradleApiKotlinDslExtensions_3sx1g6kmdmnb8jxwpxvm4pxs0Kt",
-            "member": "Method org.gradle.kotlin.dsl.GradleApiKotlinDslExtensions_3sx1g6kmdmnb8jxwpxvm4pxs0Kt.named(org.gradle.api.tasks.TaskCollection,java.lang.String,kotlin.reflect.KClass)",
-            "acceptation": "Adding generated Kotlin DSL extensions for Gradle API to the binary compatibility check",
-            "changes": [
-                "Method added to public class"
-            ]
-        },
-        {
-            "type": "org.gradle.kotlin.dsl.GradleApiKotlinDslExtensions_3sx1g6kmdmnb8jxwpxvm4pxs0Kt",
-            "member": "Method org.gradle.kotlin.dsl.GradleApiKotlinDslExtensions_3sx1g6kmdmnb8jxwpxvm4pxs0Kt.named(org.gradle.api.tasks.TaskCollection,java.lang.String,kotlin.reflect.KClass,org.gradle.api.Action)",
-            "acceptation": "Adding generated Kotlin DSL extensions for Gradle API to the binary compatibility check",
-            "changes": [
-                "Method added to public class"
-            ]
-        },
-        {
-            "type": "org.gradle.kotlin.dsl.GradleApiKotlinDslExtensions_3sx1g6kmdmnb8jxwpxvm4pxs0Kt",
-            "member": "Method org.gradle.kotlin.dsl.GradleApiKotlinDslExtensions_3sx1g6kmdmnb8jxwpxvm4pxs0Kt.withType(org.gradle.api.tasks.TaskCollection,kotlin.reflect.KClass)",
-            "acceptation": "Adding generated Kotlin DSL extensions for Gradle API to the binary compatibility check",
-            "changes": [
-                "Method added to public class"
-            ]
-        },
-        {
-            "type": "org.gradle.kotlin.dsl.GradleApiKotlinDslExtensions_4bjyvck275dm80nsvunexs63sKt",
-            "member": "Class org.gradle.kotlin.dsl.GradleApiKotlinDslExtensions_4bjyvck275dm80nsvunexs63sKt",
-            "acceptation": "Adding generated Kotlin DSL extensions for Gradle API to the binary compatibility check",
-            "changes": []
-        },
-        {
-            "type": "org.gradle.kotlin.dsl.GradleApiKotlinDslExtensions_4bjyvck275dm80nsvunexs63sKt",
-            "member": "Method org.gradle.kotlin.dsl.GradleApiKotlinDslExtensions_4bjyvck275dm80nsvunexs63sKt.apply(org.gradle.api.plugins.PluginManager,kotlin.reflect.KClass)",
-            "acceptation": "Adding generated Kotlin DSL extensions for Gradle API to the binary compatibility check",
-            "changes": [
-                "Method added to public class"
-            ]
-        },
-        {
-            "type": "org.gradle.kotlin.dsl.GradleApiKotlinDslExtensions_4eu6i08rw85sthowmqs31rom6Kt",
-            "member": "Class org.gradle.kotlin.dsl.GradleApiKotlinDslExtensions_4eu6i08rw85sthowmqs31rom6Kt",
-            "acceptation": "Adding generated Kotlin DSL extensions for Gradle API to the binary compatibility check",
-            "changes": []
-        },
-        {
-            "type": "org.gradle.kotlin.dsl.GradleApiKotlinDslExtensions_4eu6i08rw85sthowmqs31rom6Kt",
-            "member": "Method org.gradle.kotlin.dsl.GradleApiKotlinDslExtensions_4eu6i08rw85sthowmqs31rom6Kt.credentials(org.gradle.api.provider.ProviderFactory,kotlin.reflect.KClass,java.lang.String)",
-            "acceptation": "Adding generated Kotlin DSL extensions for Gradle API to the binary compatibility check",
-            "changes": [
-                "Method added to public class"
-            ]
-        },
-        {
-            "type": "org.gradle.kotlin.dsl.GradleApiKotlinDslExtensions_4eu6i08rw85sthowmqs31rom6Kt",
-            "member": "Method org.gradle.kotlin.dsl.GradleApiKotlinDslExtensions_4eu6i08rw85sthowmqs31rom6Kt.credentials(org.gradle.api.provider.ProviderFactory,kotlin.reflect.KClass,org.gradle.api.provider.Provider)",
-            "acceptation": "Adding generated Kotlin DSL extensions for Gradle API to the binary compatibility check",
-            "changes": [
-                "Method added to public class"
-            ]
-        },
-        {
-            "type": "org.gradle.kotlin.dsl.GradleApiKotlinDslExtensions_4eu6i08rw85sthowmqs31rom6Kt",
-            "member": "Method org.gradle.kotlin.dsl.GradleApiKotlinDslExtensions_4eu6i08rw85sthowmqs31rom6Kt.of(org.gradle.api.provider.ProviderFactory,kotlin.reflect.KClass,org.gradle.api.Action)",
-            "acceptation": "Adding generated Kotlin DSL extensions for Gradle API to the binary compatibility check",
-            "changes": [
-                "Method added to public class"
-            ]
-        },
-        {
-            "type": "org.gradle.kotlin.dsl.GradleApiKotlinDslExtensions_4i8m7ubpazumv0o7fg1f6fdogKt",
-            "member": "Class org.gradle.kotlin.dsl.GradleApiKotlinDslExtensions_4i8m7ubpazumv0o7fg1f6fdogKt",
-            "acceptation": "Adding generated Kotlin DSL extensions for Gradle API to the binary compatibility check",
-            "changes": []
-        },
-        {
-            "type": "org.gradle.kotlin.dsl.GradleApiKotlinDslExtensions_4i8m7ubpazumv0o7fg1f6fdogKt",
-            "member": "Method org.gradle.kotlin.dsl.GradleApiKotlinDslExtensions_4i8m7ubpazumv0o7fg1f6fdogKt.environment(org.gradle.process.ProcessForkOptions,kotlin.Pair[])",
-            "acceptation": "Adding generated Kotlin DSL extensions for Gradle API to the binary compatibility check",
-            "changes": [
-                "Method added to public class"
-            ]
-        },
-        {
-            "type": "org.gradle.kotlin.dsl.GradleApiKotlinDslExtensions_4i8m7ubpazumv0o7fg1f6fdogKt",
-            "member": "Method org.gradle.kotlin.dsl.GradleApiKotlinDslExtensions_4i8m7ubpazumv0o7fg1f6fdogKt.setEnvironment(org.gradle.process.ProcessForkOptions,kotlin.Pair[])",
-            "acceptation": "Adding generated Kotlin DSL extensions for Gradle API to the binary compatibility check",
-            "changes": [
-                "Method added to public class"
-            ]
-        },
-        {
-            "type": "org.gradle.kotlin.dsl.GradleApiKotlinDslExtensions_4q8db0fju46ujraxcpjzpivn1Kt",
-            "member": "Class org.gradle.kotlin.dsl.GradleApiKotlinDslExtensions_4q8db0fju46ujraxcpjzpivn1Kt",
-            "acceptation": "Adding generated Kotlin DSL extensions for Gradle API to the binary compatibility check",
-            "changes": []
-        },
-        {
-            "type": "org.gradle.kotlin.dsl.GradleApiKotlinDslExtensions_4q8db0fju46ujraxcpjzpivn1Kt",
-            "member": "Method org.gradle.kotlin.dsl.GradleApiKotlinDslExtensions_4q8db0fju46ujraxcpjzpivn1Kt.define(org.gradle.api.tasks.compile.AbstractOptions,kotlin.Pair[])",
-            "acceptation": "Adding generated Kotlin DSL extensions for Gradle API to the binary compatibility check",
-            "changes": [
-                "Method added to public class"
-            ]
-        },
-        {
-            "type": "org.gradle.kotlin.dsl.GradleApiKotlinDslExtensions_4vqe7vkwi3h45wskb54l2vuiuKt",
-            "member": "Class org.gradle.kotlin.dsl.GradleApiKotlinDslExtensions_4vqe7vkwi3h45wskb54l2vuiuKt",
-            "acceptation": "Adding generated Kotlin DSL extensions for Gradle API to the binary compatibility check",
-            "changes": []
-        },
-        {
-            "type": "org.gradle.kotlin.dsl.GradleApiKotlinDslExtensions_4vqe7vkwi3h45wskb54l2vuiuKt",
-            "member": "Method org.gradle.kotlin.dsl.GradleApiKotlinDslExtensions_4vqe7vkwi3h45wskb54l2vuiuKt.systemProperties(org.gradle.process.JavaForkOptions,kotlin.Pair[])",
-            "acceptation": "Adding generated Kotlin DSL extensions for Gradle API to the binary compatibility check",
-            "changes": [
-                "Method added to public class"
-            ]
-        },
-        {
-            "type": "org.gradle.kotlin.dsl.GradleApiKotlinDslExtensions_4xzlmchnjfhf5wwk67zexqao1Kt",
-            "member": "Class org.gradle.kotlin.dsl.GradleApiKotlinDslExtensions_4xzlmchnjfhf5wwk67zexqao1Kt",
-            "acceptation": "Adding generated Kotlin DSL extensions for Gradle API to the binary compatibility check",
-            "changes": []
-        },
-        {
-            "type": "org.gradle.kotlin.dsl.GradleApiKotlinDslExtensions_4xzlmchnjfhf5wwk67zexqao1Kt",
-            "member": "Method org.gradle.kotlin.dsl.GradleApiKotlinDslExtensions_4xzlmchnjfhf5wwk67zexqao1Kt.registerIfAbsent(org.gradle.api.services.BuildServiceRegistry,java.lang.String,kotlin.reflect.KClass,org.gradle.api.Action)",
-            "acceptation": "Adding generated Kotlin DSL extensions for Gradle API to the binary compatibility check",
-            "changes": [
-                "Method added to public class"
-            ]
-        },
-        {
-            "type": "org.gradle.kotlin.dsl.GradleApiKotlinDslExtensions_51cz05pnhwbpe4qj0tu5dam2yKt",
-            "member": "Class org.gradle.kotlin.dsl.GradleApiKotlinDslExtensions_51cz05pnhwbpe4qj0tu5dam2yKt",
-            "acceptation": "Adding generated Kotlin DSL extensions for Gradle API to the binary compatibility check",
-            "changes": []
-        },
-        {
-            "type": "org.gradle.kotlin.dsl.GradleApiKotlinDslExtensions_51cz05pnhwbpe4qj0tu5dam2yKt",
-            "member": "Method org.gradle.kotlin.dsl.GradleApiKotlinDslExtensions_51cz05pnhwbpe4qj0tu5dam2yKt.add(org.gradle.api.attributes.CompatibilityRuleChain,kotlin.reflect.KClass)",
-            "acceptation": "Adding generated Kotlin DSL extensions for Gradle API to the binary compatibility check",
-            "changes": [
-                "Method added to public class"
-            ]
-        },
-        {
-            "type": "org.gradle.kotlin.dsl.GradleApiKotlinDslExtensions_51cz05pnhwbpe4qj0tu5dam2yKt",
-            "member": "Method org.gradle.kotlin.dsl.GradleApiKotlinDslExtensions_51cz05pnhwbpe4qj0tu5dam2yKt.add(org.gradle.api.attributes.CompatibilityRuleChain,kotlin.reflect.KClass,org.gradle.api.Action)",
-            "acceptation": "Adding generated Kotlin DSL extensions for Gradle API to the binary compatibility check",
-            "changes": [
-                "Method added to public class"
-            ]
-        },
-        {
-            "type": "org.gradle.kotlin.dsl.GradleApiKotlinDslExtensions_52mdecp60lwofxsvx7jrdkfqqKt",
-            "member": "Class org.gradle.kotlin.dsl.GradleApiKotlinDslExtensions_52mdecp60lwofxsvx7jrdkfqqKt",
-            "acceptation": "Adding generated Kotlin DSL extensions for Gradle API to the binary compatibility check",
-            "changes": []
-        },
-        {
-            "type": "org.gradle.kotlin.dsl.GradleApiKotlinDslExtensions_52mdecp60lwofxsvx7jrdkfqqKt",
-            "member": "Method org.gradle.kotlin.dsl.GradleApiKotlinDslExtensions_52mdecp60lwofxsvx7jrdkfqqKt.environment(org.gradle.api.tasks.AbstractExecTask,kotlin.Pair[])",
-            "acceptation": "Adding generated Kotlin DSL extensions for Gradle API to the binary compatibility check",
-            "changes": [
-                "Method added to public class"
-            ]
-        },
-        {
-            "type": "org.gradle.kotlin.dsl.GradleApiKotlinDslExtensions_58bgdnjpk5naazxhjmq6sqxtkKt",
-            "member": "Class org.gradle.kotlin.dsl.GradleApiKotlinDslExtensions_58bgdnjpk5naazxhjmq6sqxtkKt",
-            "acceptation": "Adding generated Kotlin DSL extensions for Gradle API to the binary compatibility check",
-            "changes": []
-        },
-        {
-            "type": "org.gradle.kotlin.dsl.GradleApiKotlinDslExtensions_58bgdnjpk5naazxhjmq6sqxtkKt",
-            "member": "Method org.gradle.kotlin.dsl.GradleApiKotlinDslExtensions_58bgdnjpk5naazxhjmq6sqxtkKt.withType(org.gradle.api.DomainObjectSet,kotlin.reflect.KClass)",
-            "acceptation": "Adding generated Kotlin DSL extensions for Gradle API to the binary compatibility check",
-            "changes": [
-                "Method added to public class"
-            ]
-        },
-        {
-            "type": "org.gradle.kotlin.dsl.GradleApiKotlinDslExtensions_5grgf5iwqsk9k9dctivlytlbpKt",
-            "member": "Class org.gradle.kotlin.dsl.GradleApiKotlinDslExtensions_5grgf5iwqsk9k9dctivlytlbpKt",
-            "acceptation": "Adding generated Kotlin DSL extensions for Gradle API to the binary compatibility check",
-            "changes": []
-        },
-        {
-            "type": "org.gradle.kotlin.dsl.GradleApiKotlinDslExtensions_5grgf5iwqsk9k9dctivlytlbpKt",
-            "member": "Method org.gradle.kotlin.dsl.GradleApiKotlinDslExtensions_5grgf5iwqsk9k9dctivlytlbpKt.all(org.gradle.api.artifacts.dsl.ComponentMetadataHandler,kotlin.reflect.KClass)",
-            "acceptation": "Adding generated Kotlin DSL extensions for Gradle API to the binary compatibility check",
-            "changes": [
-                "Method added to public class"
-            ]
-        },
-        {
-            "type": "org.gradle.kotlin.dsl.GradleApiKotlinDslExtensions_5grgf5iwqsk9k9dctivlytlbpKt",
-            "member": "Method org.gradle.kotlin.dsl.GradleApiKotlinDslExtensions_5grgf5iwqsk9k9dctivlytlbpKt.all(org.gradle.api.artifacts.dsl.ComponentMetadataHandler,kotlin.reflect.KClass,org.gradle.api.Action)",
-            "acceptation": "Adding generated Kotlin DSL extensions for Gradle API to the binary compatibility check",
-            "changes": [
-                "Method added to public class"
-            ]
-        },
-        {
-            "type": "org.gradle.kotlin.dsl.GradleApiKotlinDslExtensions_5grgf5iwqsk9k9dctivlytlbpKt",
-            "member": "Method org.gradle.kotlin.dsl.GradleApiKotlinDslExtensions_5grgf5iwqsk9k9dctivlytlbpKt.withModule(org.gradle.api.artifacts.dsl.ComponentMetadataHandler,java.lang.Object,kotlin.reflect.KClass)",
-            "acceptation": "Adding generated Kotlin DSL extensions for Gradle API to the binary compatibility check",
-            "changes": [
-                "Method added to public class"
-            ]
-        },
-        {
-            "type": "org.gradle.kotlin.dsl.GradleApiKotlinDslExtensions_5grgf5iwqsk9k9dctivlytlbpKt",
-            "member": "Method org.gradle.kotlin.dsl.GradleApiKotlinDslExtensions_5grgf5iwqsk9k9dctivlytlbpKt.withModule(org.gradle.api.artifacts.dsl.ComponentMetadataHandler,java.lang.Object,kotlin.reflect.KClass,org.gradle.api.Action)",
-            "acceptation": "Adding generated Kotlin DSL extensions for Gradle API to the binary compatibility check",
-            "changes": [
-                "Method added to public class"
-            ]
-        },
-        {
-            "type": "org.gradle.kotlin.dsl.GradleApiKotlinDslExtensions_609zmbhp659gljyhrd1j6b82iKt",
-            "member": "Class org.gradle.kotlin.dsl.GradleApiKotlinDslExtensions_609zmbhp659gljyhrd1j6b82iKt",
-            "acceptation": "Adding generated Kotlin DSL extensions for Gradle API to the binary compatibility check",
-            "changes": []
-        },
-        {
-            "type": "org.gradle.kotlin.dsl.GradleApiKotlinDslExtensions_609zmbhp659gljyhrd1j6b82iKt",
-            "member": "Method org.gradle.kotlin.dsl.GradleApiKotlinDslExtensions_609zmbhp659gljyhrd1j6b82iKt.withType(org.gradle.api.plugins.PluginCollection,kotlin.reflect.KClass)",
-            "acceptation": "Adding generated Kotlin DSL extensions for Gradle API to the binary compatibility check",
-            "changes": [
-                "Method added to public class"
-            ]
-        },
-        {
-            "type": "org.gradle.kotlin.dsl.GradleApiKotlinDslExtensions_6d88jwat8i57xhkcwv0mltqfyKt",
-            "member": "Class org.gradle.kotlin.dsl.GradleApiKotlinDslExtensions_6d88jwat8i57xhkcwv0mltqfyKt",
-            "acceptation": "Adding generated Kotlin DSL extensions for Gradle API to the binary compatibility check",
-            "changes": []
-        },
-        {
-            "type": "org.gradle.kotlin.dsl.GradleApiKotlinDslExtensions_6d88jwat8i57xhkcwv0mltqfyKt",
-            "member": "Method org.gradle.kotlin.dsl.GradleApiKotlinDslExtensions_6d88jwat8i57xhkcwv0mltqfyKt.withNormalizer(org.gradle.api.tasks.TaskInputFilePropertyBuilder,kotlin.reflect.KClass)",
-            "acceptation": "Adding generated Kotlin DSL extensions for Gradle API to the binary compatibility check",
-            "changes": [
-                "Method added to public class"
-            ]
-        },
-        {
-            "type": "org.gradle.kotlin.dsl.GradleApiKotlinDslExtensions_6em2cyhahj71o8uu9vwswmumyKt",
-            "member": "Class org.gradle.kotlin.dsl.GradleApiKotlinDslExtensions_6em2cyhahj71o8uu9vwswmumyKt",
-            "acceptation": "Adding generated Kotlin DSL extensions for Gradle API to the binary compatibility check",
-            "changes": []
-        },
-        {
-            "type": "org.gradle.kotlin.dsl.GradleApiKotlinDslExtensions_6em2cyhahj71o8uu9vwswmumyKt",
-            "member": "Method org.gradle.kotlin.dsl.GradleApiKotlinDslExtensions_6em2cyhahj71o8uu9vwswmumyKt.always(org.gradle.api.flow.FlowScope,kotlin.reflect.KClass,org.gradle.api.Action)",
-            "acceptation": "Adding generated Kotlin DSL extensions for Gradle API to the binary compatibility check",
-            "changes": [
-                "Method added to public class"
-            ]
-        },
-        {
-            "type": "org.gradle.kotlin.dsl.GradleApiKotlinDslExtensions_6r8qmvh9gjcwpnl2oja3f2vx9Kt",
-            "member": "Class org.gradle.kotlin.dsl.GradleApiKotlinDslExtensions_6r8qmvh9gjcwpnl2oja3f2vx9Kt",
-            "acceptation": "Adding generated Kotlin DSL extensions for Gradle API to the binary compatibility check",
-            "changes": []
-        },
-        {
-            "type": "org.gradle.kotlin.dsl.GradleApiKotlinDslExtensions_6r8qmvh9gjcwpnl2oja3f2vx9Kt",
-            "member": "Method org.gradle.kotlin.dsl.GradleApiKotlinDslExtensions_6r8qmvh9gjcwpnl2oja3f2vx9Kt.project(org.gradle.api.artifacts.dsl.DependencyHandler,kotlin.Pair[])",
-            "acceptation": "Adding generated Kotlin DSL extensions for Gradle API to the binary compatibility check",
-            "changes": [
-                "Method added to public class"
-            ]
-        },
-        {
-            "type": "org.gradle.kotlin.dsl.GradleApiKotlinDslExtensions_6r8qmvh9gjcwpnl2oja3f2vx9Kt",
-            "member": "Method org.gradle.kotlin.dsl.GradleApiKotlinDslExtensions_6r8qmvh9gjcwpnl2oja3f2vx9Kt.registerTransform(org.gradle.api.artifacts.dsl.DependencyHandler,kotlin.reflect.KClass,org.gradle.api.Action)",
-            "acceptation": "Adding generated Kotlin DSL extensions for Gradle API to the binary compatibility check",
-            "changes": [
-                "Method added to public class"
-            ]
-        },
-        {
-            "type": "org.gradle.kotlin.dsl.GradleApiKotlinDslExtensions_7f4z1hymswj2v00z0evxlagpvKt",
-            "member": "Class org.gradle.kotlin.dsl.GradleApiKotlinDslExtensions_7f4z1hymswj2v00z0evxlagpvKt",
-            "acceptation": "Adding generated Kotlin DSL extensions for Gradle API to the binary compatibility check",
-            "changes": []
-        },
-        {
-            "type": "org.gradle.kotlin.dsl.GradleApiKotlinDslExtensions_7f4z1hymswj2v00z0evxlagpvKt",
-            "member": "Method org.gradle.kotlin.dsl.GradleApiKotlinDslExtensions_7f4z1hymswj2v00z0evxlagpvKt.registerBinding(org.gradle.api.ExtensiblePolymorphicDomainObjectContainer,kotlin.reflect.KClass,kotlin.reflect.KClass)",
-            "acceptation": "Adding generated Kotlin DSL extensions for Gradle API to the binary compatibility check",
-            "changes": [
-                "Method added to public class"
-            ]
-        },
-        {
-            "type": "org.gradle.kotlin.dsl.GradleApiKotlinDslExtensions_7nkz7sz02wy68crw98onupqumKt",
-            "member": "Class org.gradle.kotlin.dsl.GradleApiKotlinDslExtensions_7nkz7sz02wy68crw98onupqumKt",
-            "acceptation": "Adding generated Kotlin DSL extensions for Gradle API to the binary compatibility check",
-            "changes": []
-        },
-        {
-            "type": "org.gradle.kotlin.dsl.GradleApiKotlinDslExtensions_7nkz7sz02wy68crw98onupqumKt",
-            "member": "Method org.gradle.kotlin.dsl.GradleApiKotlinDslExtensions_7nkz7sz02wy68crw98onupqumKt.expand(org.gradle.api.file.CopySpec,kotlin.Pair[])",
-            "acceptation": "Adding generated Kotlin DSL extensions for Gradle API to the binary compatibility check",
-            "changes": [
-                "Method added to public class"
-            ]
-        },
-        {
-            "type": "org.gradle.kotlin.dsl.GradleApiKotlinDslExtensions_7nkz7sz02wy68crw98onupqumKt",
-            "member": "Method org.gradle.kotlin.dsl.GradleApiKotlinDslExtensions_7nkz7sz02wy68crw98onupqumKt.expand(org.gradle.api.file.CopySpec,kotlin.Pair[],org.gradle.api.Action)",
-            "acceptation": "Adding generated Kotlin DSL extensions for Gradle API to the binary compatibility check",
-            "changes": [
-                "Method added to public class"
-            ]
-        },
-        {
-            "type": "org.gradle.kotlin.dsl.GradleApiKotlinDslExtensions_7nkz7sz02wy68crw98onupqumKt",
-            "member": "Method org.gradle.kotlin.dsl.GradleApiKotlinDslExtensions_7nkz7sz02wy68crw98onupqumKt.filter(org.gradle.api.file.CopySpec,kotlin.reflect.KClass)",
-            "acceptation": "Adding generated Kotlin DSL extensions for Gradle API to the binary compatibility check",
-            "changes": [
-                "Method added to public class"
-            ]
-        },
-        {
-            "type": "org.gradle.kotlin.dsl.GradleApiKotlinDslExtensions_7nkz7sz02wy68crw98onupqumKt",
-            "member": "Method org.gradle.kotlin.dsl.GradleApiKotlinDslExtensions_7nkz7sz02wy68crw98onupqumKt.filter(org.gradle.api.file.CopySpec,kotlin.reflect.KClass,kotlin.Pair[])",
-            "acceptation": "Adding generated Kotlin DSL extensions for Gradle API to the binary compatibility check",
-            "changes": [
-                "Method added to public class"
-            ]
-        },
-        {
-            "type": "org.gradle.kotlin.dsl.GradleApiKotlinDslExtensions_7s4dflt5i20ylta59womvz4i0Kt",
-            "member": "Class org.gradle.kotlin.dsl.GradleApiKotlinDslExtensions_7s4dflt5i20ylta59womvz4i0Kt",
-            "acceptation": "Adding generated Kotlin DSL extensions for Gradle API to the binary compatibility check",
-            "changes": []
-        },
-        {
-            "type": "org.gradle.kotlin.dsl.GradleApiKotlinDslExtensions_7s4dflt5i20ylta59womvz4i0Kt",
-            "member": "Method org.gradle.kotlin.dsl.GradleApiKotlinDslExtensions_7s4dflt5i20ylta59womvz4i0Kt.named(org.gradle.api.NamedDomainObjectCollection,java.lang.String,kotlin.reflect.KClass)",
-            "acceptation": "Adding generated Kotlin DSL extensions for Gradle API to the binary compatibility check",
-            "changes": [
-                "Method added to public class"
-            ]
-        },
-        {
-            "type": "org.gradle.kotlin.dsl.GradleApiKotlinDslExtensions_7s4dflt5i20ylta59womvz4i0Kt",
-            "member": "Method org.gradle.kotlin.dsl.GradleApiKotlinDslExtensions_7s4dflt5i20ylta59womvz4i0Kt.named(org.gradle.api.NamedDomainObjectCollection,java.lang.String,kotlin.reflect.KClass,org.gradle.api.Action)",
-            "acceptation": "Adding generated Kotlin DSL extensions for Gradle API to the binary compatibility check",
-            "changes": [
-                "Method added to public class"
-            ]
-        },
-        {
-            "type": "org.gradle.kotlin.dsl.GradleApiKotlinDslExtensions_7s4dflt5i20ylta59womvz4i0Kt",
-            "member": "Method org.gradle.kotlin.dsl.GradleApiKotlinDslExtensions_7s4dflt5i20ylta59womvz4i0Kt.withType(org.gradle.api.NamedDomainObjectCollection,kotlin.reflect.KClass)",
-            "acceptation": "Adding generated Kotlin DSL extensions for Gradle API to the binary compatibility check",
-            "changes": [
-                "Method added to public class"
-            ]
-        },
-        {
-            "type": "org.gradle.kotlin.dsl.GradleApiKotlinDslExtensions_7sgaa1m4fcct5e6hhka0oifs7Kt",
-            "member": "Class org.gradle.kotlin.dsl.GradleApiKotlinDslExtensions_7sgaa1m4fcct5e6hhka0oifs7Kt",
-            "acceptation": "Adding generated Kotlin DSL extensions for Gradle API to the binary compatibility check",
-            "changes": []
-        },
-        {
-            "type": "org.gradle.kotlin.dsl.GradleApiKotlinDslExtensions_7sgaa1m4fcct5e6hhka0oifs7Kt",
-            "member": "Method org.gradle.kotlin.dsl.GradleApiKotlinDslExtensions_7sgaa1m4fcct5e6hhka0oifs7Kt.expand(org.gradle.api.tasks.AbstractCopyTask,kotlin.Pair[])",
-            "acceptation": "Adding generated Kotlin DSL extensions for Gradle API to the binary compatibility check",
-            "changes": [
-                "Method added to public class"
-            ]
-        },
-        {
-            "type": "org.gradle.kotlin.dsl.GradleApiKotlinDslExtensions_7sgaa1m4fcct5e6hhka0oifs7Kt",
-            "member": "Method org.gradle.kotlin.dsl.GradleApiKotlinDslExtensions_7sgaa1m4fcct5e6hhka0oifs7Kt.expand(org.gradle.api.tasks.AbstractCopyTask,kotlin.Pair[],org.gradle.api.Action)",
-            "acceptation": "Adding generated Kotlin DSL extensions for Gradle API to the binary compatibility check",
-            "changes": [
-                "Method added to public class"
-            ]
-        },
-        {
-            "type": "org.gradle.kotlin.dsl.GradleApiKotlinDslExtensions_7sgaa1m4fcct5e6hhka0oifs7Kt",
-            "member": "Method org.gradle.kotlin.dsl.GradleApiKotlinDslExtensions_7sgaa1m4fcct5e6hhka0oifs7Kt.filter(org.gradle.api.tasks.AbstractCopyTask,kotlin.reflect.KClass)",
-            "acceptation": "Adding generated Kotlin DSL extensions for Gradle API to the binary compatibility check",
-            "changes": [
-                "Method added to public class"
-            ]
-        },
-        {
-            "type": "org.gradle.kotlin.dsl.GradleApiKotlinDslExtensions_7sgaa1m4fcct5e6hhka0oifs7Kt",
-            "member": "Method org.gradle.kotlin.dsl.GradleApiKotlinDslExtensions_7sgaa1m4fcct5e6hhka0oifs7Kt.filter(org.gradle.api.tasks.AbstractCopyTask,kotlin.reflect.KClass,kotlin.Pair[])",
-            "acceptation": "Adding generated Kotlin DSL extensions for Gradle API to the binary compatibility check",
-            "changes": [
-                "Method added to public class"
-            ]
-        },
-        {
-            "type": "org.gradle.kotlin.dsl.GradleApiKotlinDslExtensions_87iiq4r8d2anat7cruxlw9c13Kt",
-            "member": "Class org.gradle.kotlin.dsl.GradleApiKotlinDslExtensions_87iiq4r8d2anat7cruxlw9c13Kt",
-            "acceptation": "Adding generated Kotlin DSL extensions for Gradle API to the binary compatibility check",
-            "changes": []
-        },
-        {
-            "type": "org.gradle.kotlin.dsl.GradleApiKotlinDslExtensions_87iiq4r8d2anat7cruxlw9c13Kt",
-            "member": "Method org.gradle.kotlin.dsl.GradleApiKotlinDslExtensions_87iiq4r8d2anat7cruxlw9c13Kt.debug(org.gradle.api.tasks.compile.CompileOptions,kotlin.Pair[])",
-            "acceptation": "Adding generated Kotlin DSL extensions for Gradle API to the binary compatibility check",
-            "changes": [
-                "Method added to public class"
-            ]
-        },
-        {
-            "type": "org.gradle.kotlin.dsl.GradleApiKotlinDslExtensions_87iiq4r8d2anat7cruxlw9c13Kt",
-            "member": "Method org.gradle.kotlin.dsl.GradleApiKotlinDslExtensions_87iiq4r8d2anat7cruxlw9c13Kt.fork(org.gradle.api.tasks.compile.CompileOptions,kotlin.Pair[])",
-            "acceptation": "Adding generated Kotlin DSL extensions for Gradle API to the binary compatibility check",
-            "changes": [
-                "Method added to public class"
-            ]
-        },
-        {
-            "type": "org.gradle.kotlin.dsl.GradleApiKotlinDslExtensions_88qk23aqx4tr7j0dbqh8lpcg5Kt",
-            "member": "Class org.gradle.kotlin.dsl.GradleApiKotlinDslExtensions_88qk23aqx4tr7j0dbqh8lpcg5Kt",
-            "acceptation": "Adding generated Kotlin DSL extensions for Gradle API to the binary compatibility check",
-            "changes": []
-        },
-        {
-            "type": "org.gradle.kotlin.dsl.GradleApiKotlinDslExtensions_88qk23aqx4tr7j0dbqh8lpcg5Kt",
-            "member": "Method org.gradle.kotlin.dsl.GradleApiKotlinDslExtensions_88qk23aqx4tr7j0dbqh8lpcg5Kt.properties(org.gradle.api.tasks.TaskInputs,kotlin.Pair[])",
-            "acceptation": "Adding generated Kotlin DSL extensions for Gradle API to the binary compatibility check",
-            "changes": [
-                "Method added to public class"
-            ]
-        },
-        {
-            "type": "org.gradle.kotlin.dsl.GradleApiKotlinDslExtensions_890tuy1y2y3ik43ikq7k8x4e8Kt",
-            "member": "Class org.gradle.kotlin.dsl.GradleApiKotlinDslExtensions_890tuy1y2y3ik43ikq7k8x4e8Kt",
-            "acceptation": "Adding generated Kotlin DSL extensions for Gradle API to the binary compatibility check",
-            "changes": []
-        },
-        {
-            "type": "org.gradle.kotlin.dsl.GradleApiKotlinDslExtensions_890tuy1y2y3ik43ikq7k8x4e8Kt",
-            "member": "Method org.gradle.kotlin.dsl.GradleApiKotlinDslExtensions_890tuy1y2y3ik43ikq7k8x4e8Kt.configureEach(org.gradle.language.BinaryCollection,kotlin.reflect.KClass,org.gradle.api.Action)",
-            "acceptation": "Adding generated Kotlin DSL extensions for Gradle API to the binary compatibility check",
-            "changes": [
-                "Method added to public class"
-            ]
-        },
-        {
-            "type": "org.gradle.kotlin.dsl.GradleApiKotlinDslExtensions_890tuy1y2y3ik43ikq7k8x4e8Kt",
-            "member": "Method org.gradle.kotlin.dsl.GradleApiKotlinDslExtensions_890tuy1y2y3ik43ikq7k8x4e8Kt.get(org.gradle.language.BinaryCollection,kotlin.reflect.KClass,org.gradle.api.specs.Spec)",
-            "acceptation": "Adding generated Kotlin DSL extensions for Gradle API to the binary compatibility check",
-            "changes": [
-                "Method added to public class"
-            ]
-        },
-        {
-            "type": "org.gradle.kotlin.dsl.GradleApiKotlinDslExtensions_890tuy1y2y3ik43ikq7k8x4e8Kt",
-            "member": "Method org.gradle.kotlin.dsl.GradleApiKotlinDslExtensions_890tuy1y2y3ik43ikq7k8x4e8Kt.whenElementFinalized(org.gradle.language.BinaryCollection,kotlin.reflect.KClass,org.gradle.api.Action)",
-            "acceptation": "Adding generated Kotlin DSL extensions for Gradle API to the binary compatibility check",
-            "changes": [
-                "Method added to public class"
-            ]
-        },
-        {
-            "type": "org.gradle.kotlin.dsl.GradleApiKotlinDslExtensions_890tuy1y2y3ik43ikq7k8x4e8Kt",
-            "member": "Method org.gradle.kotlin.dsl.GradleApiKotlinDslExtensions_890tuy1y2y3ik43ikq7k8x4e8Kt.whenElementKnown(org.gradle.language.BinaryCollection,kotlin.reflect.KClass,org.gradle.api.Action)",
-            "acceptation": "Adding generated Kotlin DSL extensions for Gradle API to the binary compatibility check",
-            "changes": [
-                "Method added to public class"
-            ]
-        },
-        {
-            "type": "org.gradle.kotlin.dsl.GradleApiKotlinDslExtensions_8tlt3ezu4cu8d6afi709nfjgnKt",
-            "member": "Class org.gradle.kotlin.dsl.GradleApiKotlinDslExtensions_8tlt3ezu4cu8d6afi709nfjgnKt",
-            "acceptation": "Adding generated Kotlin DSL extensions for Gradle API to the binary compatibility check",
-            "changes": []
-        },
-        {
-            "type": "org.gradle.kotlin.dsl.GradleApiKotlinDslExtensions_8tlt3ezu4cu8d6afi709nfjgnKt",
-            "member": "Method org.gradle.kotlin.dsl.GradleApiKotlinDslExtensions_8tlt3ezu4cu8d6afi709nfjgnKt.properties(org.gradle.api.tasks.WriteProperties,kotlin.Pair[])",
-            "acceptation": "Adding generated Kotlin DSL extensions for Gradle API to the binary compatibility check",
-            "changes": [
-                "Method added to public class"
-            ]
-        },
-        {
-            "type": "org.gradle.kotlin.dsl.GradleApiKotlinDslExtensions_8tlt3ezu4cu8d6afi709nfjgnKt",
-            "member": "Method org.gradle.kotlin.dsl.GradleApiKotlinDslExtensions_8tlt3ezu4cu8d6afi709nfjgnKt.setProperties(org.gradle.api.tasks.WriteProperties,kotlin.Pair[])",
-            "acceptation": "Adding generated Kotlin DSL extensions for Gradle API to the binary compatibility check",
-            "changes": [
-                "Method added to public class"
-            ]
-        },
-        {
-            "type": "org.gradle.kotlin.dsl.GradleApiKotlinDslExtensions_8xle22tzu43ezso8mcqsuzcfqKt",
-            "member": "Class org.gradle.kotlin.dsl.GradleApiKotlinDslExtensions_8xle22tzu43ezso8mcqsuzcfqKt",
-            "acceptation": "Adding generated Kotlin DSL extensions for Gradle API to the binary compatibility check",
-            "changes": []
-        },
-        {
-            "type": "org.gradle.kotlin.dsl.GradleApiKotlinDslExtensions_8xle22tzu43ezso8mcqsuzcfqKt",
-            "member": "Method org.gradle.kotlin.dsl.GradleApiKotlinDslExtensions_8xle22tzu43ezso8mcqsuzcfqKt.findModel(org.gradle.tooling.BuildController,kotlin.reflect.KClass)",
-            "acceptation": "Adding generated Kotlin DSL extensions for Gradle API to the binary compatibility check",
-            "changes": [
-                "Method added to public class"
-            ]
-        },
-        {
-            "type": "org.gradle.kotlin.dsl.GradleApiKotlinDslExtensions_8xle22tzu43ezso8mcqsuzcfqKt",
-            "member": "Method org.gradle.kotlin.dsl.GradleApiKotlinDslExtensions_8xle22tzu43ezso8mcqsuzcfqKt.findModel(org.gradle.tooling.BuildController,kotlin.reflect.KClass,kotlin.reflect.KClass,org.gradle.api.Action)",
-            "acceptation": "Adding generated Kotlin DSL extensions for Gradle API to the binary compatibility check",
-            "changes": [
-                "Method added to public class"
-            ]
-        },
-        {
-            "type": "org.gradle.kotlin.dsl.GradleApiKotlinDslExtensions_8xle22tzu43ezso8mcqsuzcfqKt",
-            "member": "Method org.gradle.kotlin.dsl.GradleApiKotlinDslExtensions_8xle22tzu43ezso8mcqsuzcfqKt.findModel(org.gradle.tooling.BuildController,org.gradle.tooling.model.Model,kotlin.reflect.KClass)",
-            "acceptation": "Adding generated Kotlin DSL extensions for Gradle API to the binary compatibility check",
-            "changes": [
-                "Method added to public class"
-            ]
-        },
-        {
-            "type": "org.gradle.kotlin.dsl.GradleApiKotlinDslExtensions_8xle22tzu43ezso8mcqsuzcfqKt",
-            "member": "Method org.gradle.kotlin.dsl.GradleApiKotlinDslExtensions_8xle22tzu43ezso8mcqsuzcfqKt.findModel(org.gradle.tooling.BuildController,org.gradle.tooling.model.Model,kotlin.reflect.KClass,kotlin.reflect.KClass,org.gradle.api.Action)",
-            "acceptation": "Adding generated Kotlin DSL extensions for Gradle API to the binary compatibility check",
-            "changes": [
-                "Method added to public class"
-            ]
-        },
-        {
-            "type": "org.gradle.kotlin.dsl.GradleApiKotlinDslExtensions_8xle22tzu43ezso8mcqsuzcfqKt",
-            "member": "Method org.gradle.kotlin.dsl.GradleApiKotlinDslExtensions_8xle22tzu43ezso8mcqsuzcfqKt.getCanQueryProjectModelInParallel(org.gradle.tooling.BuildController,kotlin.reflect.KClass)",
-            "acceptation": "Adding generated Kotlin DSL extensions for Gradle API to the binary compatibility check",
-            "changes": [
-                "Method added to public class"
-            ]
-        },
-        {
-            "type": "org.gradle.kotlin.dsl.GradleApiKotlinDslExtensions_8xle22tzu43ezso8mcqsuzcfqKt",
-            "member": "Method org.gradle.kotlin.dsl.GradleApiKotlinDslExtensions_8xle22tzu43ezso8mcqsuzcfqKt.getModel(org.gradle.tooling.BuildController,kotlin.reflect.KClass)",
-            "acceptation": "Adding generated Kotlin DSL extensions for Gradle API to the binary compatibility check",
-            "changes": [
-                "Method added to public class"
-            ]
-        },
-        {
-            "type": "org.gradle.kotlin.dsl.GradleApiKotlinDslExtensions_8xle22tzu43ezso8mcqsuzcfqKt",
-            "member": "Method org.gradle.kotlin.dsl.GradleApiKotlinDslExtensions_8xle22tzu43ezso8mcqsuzcfqKt.getModel(org.gradle.tooling.BuildController,kotlin.reflect.KClass,kotlin.reflect.KClass,org.gradle.api.Action)",
-            "acceptation": "Adding generated Kotlin DSL extensions for Gradle API to the binary compatibility check",
-            "changes": [
-                "Method added to public class"
-            ]
-        },
-        {
-            "type": "org.gradle.kotlin.dsl.GradleApiKotlinDslExtensions_8xle22tzu43ezso8mcqsuzcfqKt",
-            "member": "Method org.gradle.kotlin.dsl.GradleApiKotlinDslExtensions_8xle22tzu43ezso8mcqsuzcfqKt.getModel(org.gradle.tooling.BuildController,org.gradle.tooling.model.Model,kotlin.reflect.KClass)",
-            "acceptation": "Adding generated Kotlin DSL extensions for Gradle API to the binary compatibility check",
-            "changes": [
-                "Method added to public class"
-            ]
-        },
-        {
-            "type": "org.gradle.kotlin.dsl.GradleApiKotlinDslExtensions_8xle22tzu43ezso8mcqsuzcfqKt",
-            "member": "Method org.gradle.kotlin.dsl.GradleApiKotlinDslExtensions_8xle22tzu43ezso8mcqsuzcfqKt.getModel(org.gradle.tooling.BuildController,org.gradle.tooling.model.Model,kotlin.reflect.KClass,kotlin.reflect.KClass,org.gradle.api.Action)",
-            "acceptation": "Adding generated Kotlin DSL extensions for Gradle API to the binary compatibility check",
-            "changes": [
-                "Method added to public class"
-            ]
-        },
-        {
-            "type": "org.gradle.kotlin.dsl.GradleApiKotlinDslExtensions_913w5ajggwmo37gebhdmau77qKt",
-            "member": "Class org.gradle.kotlin.dsl.GradleApiKotlinDslExtensions_913w5ajggwmo37gebhdmau77qKt",
-            "acceptation": "Adding generated Kotlin DSL extensions for Gradle API to the binary compatibility check",
-            "changes": []
-        },
-        {
-            "type": "org.gradle.kotlin.dsl.GradleApiKotlinDslExtensions_913w5ajggwmo37gebhdmau77qKt",
-            "member": "Method org.gradle.kotlin.dsl.GradleApiKotlinDslExtensions_913w5ajggwmo37gebhdmau77qKt.submit(org.gradle.workers.WorkQueue,kotlin.reflect.KClass,org.gradle.api.Action)",
-            "acceptation": "Adding generated Kotlin DSL extensions for Gradle API to the binary compatibility check",
-            "changes": [
-                "Method added to public class"
-            ]
-        },
-        {
-            "type": "org.gradle.kotlin.dsl.GradleApiKotlinDslExtensions_9e88t8txwba297cni0pn13atxKt",
-            "member": "Class org.gradle.kotlin.dsl.GradleApiKotlinDslExtensions_9e88t8txwba297cni0pn13atxKt",
-            "acceptation": "Adding generated Kotlin DSL extensions for Gradle API to the binary compatibility check",
-            "changes": []
-        },
-        {
-            "type": "org.gradle.kotlin.dsl.GradleApiKotlinDslExtensions_9e88t8txwba297cni0pn13atxKt",
-            "member": "Method org.gradle.kotlin.dsl.GradleApiKotlinDslExtensions_9e88t8txwba297cni0pn13atxKt.attributes(org.gradle.api.java.archives.Manifest,java.lang.String,kotlin.Pair[])",
-            "acceptation": "Adding generated Kotlin DSL extensions for Gradle API to the binary compatibility check",
-            "changes": [
-                "Method added to public class"
-            ]
-        },
-        {
-            "type": "org.gradle.kotlin.dsl.GradleApiKotlinDslExtensions_9e88t8txwba297cni0pn13atxKt",
-            "member": "Method org.gradle.kotlin.dsl.GradleApiKotlinDslExtensions_9e88t8txwba297cni0pn13atxKt.attributes(org.gradle.api.java.archives.Manifest,kotlin.Pair[])",
-            "acceptation": "Adding generated Kotlin DSL extensions for Gradle API to the binary compatibility check",
-            "changes": [
-                "Method added to public class"
-            ]
-        },
-        {
-            "type": "org.gradle.kotlin.dsl.GradleApiKotlinDslExtensions_a7pwanwto8dellniw7mgcqeu1Kt",
-            "member": "Class org.gradle.kotlin.dsl.GradleApiKotlinDslExtensions_a7pwanwto8dellniw7mgcqeu1Kt",
-            "acceptation": "Adding generated Kotlin DSL extensions for Gradle API to the binary compatibility check",
-            "changes": []
-        },
-        {
-            "type": "org.gradle.kotlin.dsl.GradleApiKotlinDslExtensions_a7pwanwto8dellniw7mgcqeu1Kt",
-            "member": "Method org.gradle.kotlin.dsl.GradleApiKotlinDslExtensions_a7pwanwto8dellniw7mgcqeu1Kt.getDescriptor(org.gradle.api.artifacts.ComponentMetadataContext,kotlin.reflect.KClass)",
-            "acceptation": "Adding generated Kotlin DSL extensions for Gradle API to the binary compatibility check",
-            "changes": [
-                "Method added to public class"
-            ]
-        },
-        {
-            "type": "org.gradle.kotlin.dsl.GradleApiKotlinDslExtensions_ah6taj10ozq1dsj87aah4t726Kt",
-            "member": "Class org.gradle.kotlin.dsl.GradleApiKotlinDslExtensions_ah6taj10ozq1dsj87aah4t726Kt",
-            "acceptation": "Adding generated Kotlin DSL extensions for Gradle API to the binary compatibility check",
-            "changes": []
-        },
-        {
-            "type": "org.gradle.kotlin.dsl.GradleApiKotlinDslExtensions_ah6taj10ozq1dsj87aah4t726Kt",
-            "member": "Method org.gradle.kotlin.dsl.GradleApiKotlinDslExtensions_ah6taj10ozq1dsj87aah4t726Kt.environment(org.gradle.api.tasks.JavaExec,kotlin.Pair[])",
-            "acceptation": "Adding generated Kotlin DSL extensions for Gradle API to the binary compatibility check",
-            "changes": [
-                "Method added to public class"
-            ]
-        },
-        {
-            "type": "org.gradle.kotlin.dsl.GradleApiKotlinDslExtensions_ah6taj10ozq1dsj87aah4t726Kt",
-            "member": "Method org.gradle.kotlin.dsl.GradleApiKotlinDslExtensions_ah6taj10ozq1dsj87aah4t726Kt.systemProperties(org.gradle.api.tasks.JavaExec,kotlin.Pair[])",
-            "acceptation": "Adding generated Kotlin DSL extensions for Gradle API to the binary compatibility check",
-            "changes": [
-                "Method added to public class"
-            ]
-        },
-        {
-            "type": "org.gradle.kotlin.dsl.GradleApiKotlinDslExtensions_alnsdum5fytm58sus4e9h7p4qKt",
-            "member": "Class org.gradle.kotlin.dsl.GradleApiKotlinDslExtensions_alnsdum5fytm58sus4e9h7p4qKt",
-            "acceptation": "Adding generated Kotlin DSL extensions for Gradle API to the binary compatibility check",
-            "changes": []
-        },
-        {
-            "type": "org.gradle.kotlin.dsl.GradleApiKotlinDslExtensions_alnsdum5fytm58sus4e9h7p4qKt",
-            "member": "Method org.gradle.kotlin.dsl.GradleApiKotlinDslExtensions_alnsdum5fytm58sus4e9h7p4qKt.setComponentVersionsLister(org.gradle.api.artifacts.repositories.MetadataSupplierAware,kotlin.reflect.KClass)",
-            "acceptation": "Adding generated Kotlin DSL extensions for Gradle API to the binary compatibility check",
-            "changes": [
-                "Method added to public class"
-            ]
-        },
-        {
-            "type": "org.gradle.kotlin.dsl.GradleApiKotlinDslExtensions_alnsdum5fytm58sus4e9h7p4qKt",
-            "member": "Method org.gradle.kotlin.dsl.GradleApiKotlinDslExtensions_alnsdum5fytm58sus4e9h7p4qKt.setComponentVersionsLister(org.gradle.api.artifacts.repositories.MetadataSupplierAware,kotlin.reflect.KClass,org.gradle.api.Action)",
-            "acceptation": "Adding generated Kotlin DSL extensions for Gradle API to the binary compatibility check",
-            "changes": [
-                "Method added to public class"
-            ]
-        },
-        {
-            "type": "org.gradle.kotlin.dsl.GradleApiKotlinDslExtensions_alnsdum5fytm58sus4e9h7p4qKt",
-            "member": "Method org.gradle.kotlin.dsl.GradleApiKotlinDslExtensions_alnsdum5fytm58sus4e9h7p4qKt.setMetadataSupplier(org.gradle.api.artifacts.repositories.MetadataSupplierAware,kotlin.reflect.KClass)",
-            "acceptation": "Adding generated Kotlin DSL extensions for Gradle API to the binary compatibility check",
-            "changes": [
-                "Method added to public class"
-            ]
-        },
-        {
-            "type": "org.gradle.kotlin.dsl.GradleApiKotlinDslExtensions_alnsdum5fytm58sus4e9h7p4qKt",
-            "member": "Method org.gradle.kotlin.dsl.GradleApiKotlinDslExtensions_alnsdum5fytm58sus4e9h7p4qKt.setMetadataSupplier(org.gradle.api.artifacts.repositories.MetadataSupplierAware,kotlin.reflect.KClass,org.gradle.api.Action)",
-            "acceptation": "Adding generated Kotlin DSL extensions for Gradle API to the binary compatibility check",
-            "changes": [
-                "Method added to public class"
-            ]
-        },
-        {
-            "type": "org.gradle.kotlin.dsl.GradleApiKotlinDslExtensions_aqc1prcup7wqxn1mei06ppzojKt",
-            "member": "Class org.gradle.kotlin.dsl.GradleApiKotlinDslExtensions_aqc1prcup7wqxn1mei06ppzojKt",
-            "acceptation": "Adding generated Kotlin DSL extensions for Gradle API to the binary compatibility check",
-            "changes": []
-        },
-        {
-            "type": "org.gradle.kotlin.dsl.GradleApiKotlinDslExtensions_aqc1prcup7wqxn1mei06ppzojKt",
-            "member": "Method org.gradle.kotlin.dsl.GradleApiKotlinDslExtensions_aqc1prcup7wqxn1mei06ppzojKt.containerWithType(org.gradle.api.PolymorphicDomainObjectContainer,kotlin.reflect.KClass)",
-            "acceptation": "Adding generated Kotlin DSL extensions for Gradle API to the binary compatibility check",
-            "changes": [
-                "Method added to public class"
-            ]
-        },
-        {
-            "type": "org.gradle.kotlin.dsl.GradleApiKotlinDslExtensions_aqc1prcup7wqxn1mei06ppzojKt",
-            "member": "Method org.gradle.kotlin.dsl.GradleApiKotlinDslExtensions_aqc1prcup7wqxn1mei06ppzojKt.create(org.gradle.api.PolymorphicDomainObjectContainer,java.lang.String,kotlin.reflect.KClass)",
-            "acceptation": "Adding generated Kotlin DSL extensions for Gradle API to the binary compatibility check",
-            "changes": [
-                "Method added to public class"
-            ]
-        },
-        {
-            "type": "org.gradle.kotlin.dsl.GradleApiKotlinDslExtensions_aqc1prcup7wqxn1mei06ppzojKt",
-            "member": "Method org.gradle.kotlin.dsl.GradleApiKotlinDslExtensions_aqc1prcup7wqxn1mei06ppzojKt.create(org.gradle.api.PolymorphicDomainObjectContainer,java.lang.String,kotlin.reflect.KClass,org.gradle.api.Action)",
-            "acceptation": "Adding generated Kotlin DSL extensions for Gradle API to the binary compatibility check",
-            "changes": [
-                "Method added to public class"
-            ]
-        },
-        {
-            "type": "org.gradle.kotlin.dsl.GradleApiKotlinDslExtensions_aqc1prcup7wqxn1mei06ppzojKt",
-            "member": "Method org.gradle.kotlin.dsl.GradleApiKotlinDslExtensions_aqc1prcup7wqxn1mei06ppzojKt.maybeCreate(org.gradle.api.PolymorphicDomainObjectContainer,java.lang.String,kotlin.reflect.KClass)",
-            "acceptation": "Adding generated Kotlin DSL extensions for Gradle API to the binary compatibility check",
-            "changes": [
-                "Method added to public class"
-            ]
-        },
-        {
-            "type": "org.gradle.kotlin.dsl.GradleApiKotlinDslExtensions_aqc1prcup7wqxn1mei06ppzojKt",
-            "member": "Method org.gradle.kotlin.dsl.GradleApiKotlinDslExtensions_aqc1prcup7wqxn1mei06ppzojKt.register(org.gradle.api.PolymorphicDomainObjectContainer,java.lang.String,kotlin.reflect.KClass)",
-            "acceptation": "Adding generated Kotlin DSL extensions for Gradle API to the binary compatibility check",
-            "changes": [
-                "Method added to public class"
-            ]
-        },
-        {
-            "type": "org.gradle.kotlin.dsl.GradleApiKotlinDslExtensions_aqc1prcup7wqxn1mei06ppzojKt",
-            "member": "Method org.gradle.kotlin.dsl.GradleApiKotlinDslExtensions_aqc1prcup7wqxn1mei06ppzojKt.register(org.gradle.api.PolymorphicDomainObjectContainer,java.lang.String,kotlin.reflect.KClass,org.gradle.api.Action)",
-            "acceptation": "Adding generated Kotlin DSL extensions for Gradle API to the binary compatibility check",
-            "changes": [
-                "Method added to public class"
-            ]
-        },
-        {
-            "type": "org.gradle.kotlin.dsl.GradleApiKotlinDslExtensions_atax470l3ngupolpii62aprgeKt",
-            "member": "Class org.gradle.kotlin.dsl.GradleApiKotlinDslExtensions_atax470l3ngupolpii62aprgeKt",
-            "acceptation": "Adding generated Kotlin DSL extensions for Gradle API to the binary compatibility check",
-            "changes": []
-        },
-        {
-            "type": "org.gradle.kotlin.dsl.GradleApiKotlinDslExtensions_atax470l3ngupolpii62aprgeKt",
-            "member": "Method org.gradle.kotlin.dsl.GradleApiKotlinDslExtensions_atax470l3ngupolpii62aprgeKt.apply(org.gradle.api.plugins.PluginAware,kotlin.Pair[])",
-            "acceptation": "Adding generated Kotlin DSL extensions for Gradle API to the binary compatibility check",
-            "changes": [
-                "Method added to public class"
-            ]
-        },
-        {
-            "type": "org.gradle.kotlin.dsl.GradleApiKotlinDslExtensions_b2kx09idck9f7urqomra9sskmKt",
-            "member": "Class org.gradle.kotlin.dsl.GradleApiKotlinDslExtensions_b2kx09idck9f7urqomra9sskmKt",
-            "acceptation": "Adding generated Kotlin DSL extensions for Gradle API to the binary compatibility check",
-            "changes": []
-        },
-        {
-            "type": "org.gradle.kotlin.dsl.GradleApiKotlinDslExtensions_b2kx09idck9f7urqomra9sskmKt",
-            "member": "Method org.gradle.kotlin.dsl.GradleApiKotlinDslExtensions_b2kx09idck9f7urqomra9sskmKt.from(org.gradle.vcs.VcsMapping,kotlin.reflect.KClass,org.gradle.api.Action)",
-            "acceptation": "Adding generated Kotlin DSL extensions for Gradle API to the binary compatibility check",
-            "changes": [
-                "Method added to public class"
-            ]
-        },
-        {
-            "type": "org.gradle.kotlin.dsl.GradleApiKotlinDslExtensions_b5t6md6hfpth5cttuqdhnoz9Kt",
-            "member": "Class org.gradle.kotlin.dsl.GradleApiKotlinDslExtensions_b5t6md6hfpth5cttuqdhnoz9Kt",
-            "acceptation": "Adding generated Kotlin DSL extensions for Gradle API to the binary compatibility check",
-            "changes": []
-        },
-        {
-            "type": "org.gradle.kotlin.dsl.GradleApiKotlinDslExtensions_b5t6md6hfpth5cttuqdhnoz9Kt",
-            "member": "Method org.gradle.kotlin.dsl.GradleApiKotlinDslExtensions_b5t6md6hfpth5cttuqdhnoz9Kt.expand(org.gradle.api.file.ContentFilterable,kotlin.Pair[])",
-            "acceptation": "Adding generated Kotlin DSL extensions for Gradle API to the binary compatibility check",
-            "changes": [
-                "Method added to public class"
-            ]
-        },
-        {
-            "type": "org.gradle.kotlin.dsl.GradleApiKotlinDslExtensions_b5t6md6hfpth5cttuqdhnoz9Kt",
-            "member": "Method org.gradle.kotlin.dsl.GradleApiKotlinDslExtensions_b5t6md6hfpth5cttuqdhnoz9Kt.expand(org.gradle.api.file.ContentFilterable,kotlin.Pair[],org.gradle.api.Action)",
-            "acceptation": "Adding generated Kotlin DSL extensions for Gradle API to the binary compatibility check",
-            "changes": [
-                "Method added to public class"
-            ]
-        },
-        {
-            "type": "org.gradle.kotlin.dsl.GradleApiKotlinDslExtensions_b5t6md6hfpth5cttuqdhnoz9Kt",
-            "member": "Method org.gradle.kotlin.dsl.GradleApiKotlinDslExtensions_b5t6md6hfpth5cttuqdhnoz9Kt.filter(org.gradle.api.file.ContentFilterable,kotlin.reflect.KClass)",
-            "acceptation": "Adding generated Kotlin DSL extensions for Gradle API to the binary compatibility check",
-            "changes": [
-                "Method added to public class"
-            ]
-        },
-        {
-            "type": "org.gradle.kotlin.dsl.GradleApiKotlinDslExtensions_b5t6md6hfpth5cttuqdhnoz9Kt",
-            "member": "Method org.gradle.kotlin.dsl.GradleApiKotlinDslExtensions_b5t6md6hfpth5cttuqdhnoz9Kt.filter(org.gradle.api.file.ContentFilterable,kotlin.reflect.KClass,kotlin.Pair[])",
-            "acceptation": "Adding generated Kotlin DSL extensions for Gradle API to the binary compatibility check",
-            "changes": [
-                "Method added to public class"
-            ]
-        },
-        {
-            "type": "org.gradle.kotlin.dsl.GradleApiKotlinDslExtensions_b6hreilpcqjozdnfv1zukrpxKt",
-            "member": "Class org.gradle.kotlin.dsl.GradleApiKotlinDslExtensions_b6hreilpcqjozdnfv1zukrpxKt",
-            "acceptation": "Adding generated Kotlin DSL extensions for Gradle API to the binary compatibility check",
-            "changes": []
-        },
-        {
-            "type": "org.gradle.kotlin.dsl.GradleApiKotlinDslExtensions_b6hreilpcqjozdnfv1zukrpxKt",
-            "member": "Method org.gradle.kotlin.dsl.GradleApiKotlinDslExtensions_b6hreilpcqjozdnfv1zukrpxKt.withType(org.gradle.api.DomainObjectCollection,kotlin.reflect.KClass)",
-            "acceptation": "Adding generated Kotlin DSL extensions for Gradle API to the binary compatibility check",
-            "changes": [
-                "Method added to public class"
-            ]
-        },
-        {
-            "type": "org.gradle.kotlin.dsl.GradleApiKotlinDslExtensions_b6hreilpcqjozdnfv1zukrpxKt",
-            "member": "Method org.gradle.kotlin.dsl.GradleApiKotlinDslExtensions_b6hreilpcqjozdnfv1zukrpxKt.withType(org.gradle.api.DomainObjectCollection,kotlin.reflect.KClass,org.gradle.api.Action)",
-            "acceptation": "Adding generated Kotlin DSL extensions for Gradle API to the binary compatibility check",
-            "changes": [
-                "Method added to public class"
-            ]
-        },
-        {
-            "type": "org.gradle.kotlin.dsl.GradleApiKotlinDslExtensions_betq8docbf37kdss0ee5bdszkKt",
-            "member": "Class org.gradle.kotlin.dsl.GradleApiKotlinDslExtensions_betq8docbf37kdss0ee5bdszkKt",
-            "acceptation": "Adding generated Kotlin DSL extensions for Gradle API to the binary compatibility check",
-            "changes": []
-        },
-        {
-            "type": "org.gradle.kotlin.dsl.GradleApiKotlinDslExtensions_betq8docbf37kdss0ee5bdszkKt",
-            "member": "Method org.gradle.kotlin.dsl.GradleApiKotlinDslExtensions_betq8docbf37kdss0ee5bdszkKt.withType(org.gradle.api.NamedDomainObjectList,kotlin.reflect.KClass)",
-            "acceptation": "Adding generated Kotlin DSL extensions for Gradle API to the binary compatibility check",
-            "changes": [
-                "Method added to public class"
-            ]
-        },
-        {
-            "type": "org.gradle.kotlin.dsl.GradleApiKotlinDslExtensions_bladuokkh8vcvynu9pi0fqdxbKt",
-            "member": "Class org.gradle.kotlin.dsl.GradleApiKotlinDslExtensions_bladuokkh8vcvynu9pi0fqdxbKt",
-            "acceptation": "Adding generated Kotlin DSL extensions for Gradle API to the binary compatibility check",
-            "changes": []
-        },
-        {
-            "type": "org.gradle.kotlin.dsl.GradleApiKotlinDslExtensions_bladuokkh8vcvynu9pi0fqdxbKt",
-            "member": "Method org.gradle.kotlin.dsl.GradleApiKotlinDslExtensions_bladuokkh8vcvynu9pi0fqdxbKt.container(org.gradle.api.Project,kotlin.reflect.KClass)",
-            "acceptation": "Adding generated Kotlin DSL extensions for Gradle API to the binary compatibility check",
-            "changes": [
-                "Method added to public class"
-            ]
-        },
-        {
-            "type": "org.gradle.kotlin.dsl.GradleApiKotlinDslExtensions_bladuokkh8vcvynu9pi0fqdxbKt",
-            "member": "Method org.gradle.kotlin.dsl.GradleApiKotlinDslExtensions_bladuokkh8vcvynu9pi0fqdxbKt.container(org.gradle.api.Project,kotlin.reflect.KClass,org.gradle.api.NamedDomainObjectFactory)",
-            "acceptation": "Adding generated Kotlin DSL extensions for Gradle API to the binary compatibility check",
-            "changes": [
-                "Method added to public class"
-            ]
-        },
-        {
-            "type": "org.gradle.kotlin.dsl.GradleApiKotlinDslExtensions_bladuokkh8vcvynu9pi0fqdxbKt",
-            "member": "Method org.gradle.kotlin.dsl.GradleApiKotlinDslExtensions_bladuokkh8vcvynu9pi0fqdxbKt.fileTree(org.gradle.api.Project,kotlin.Pair[])",
-            "acceptation": "Adding generated Kotlin DSL extensions for Gradle API to the binary compatibility check",
-            "changes": [
-                "Method added to public class"
-            ]
-        },
-        {
-            "type": "org.gradle.kotlin.dsl.GradleApiKotlinDslExtensions_bladuokkh8vcvynu9pi0fqdxbKt",
-            "member": "Method org.gradle.kotlin.dsl.GradleApiKotlinDslExtensions_bladuokkh8vcvynu9pi0fqdxbKt.task(org.gradle.api.Project,java.lang.String,kotlin.Pair[])",
-            "acceptation": "Adding generated Kotlin DSL extensions for Gradle API to the binary compatibility check",
-            "changes": [
-                "Method added to public class"
-            ]
-        },
-        {
-            "type": "org.gradle.kotlin.dsl.GradleApiKotlinDslExtensions_bvszmnv75ifin1wbtzzexd0v2Kt",
-            "member": "Class org.gradle.kotlin.dsl.GradleApiKotlinDslExtensions_bvszmnv75ifin1wbtzzexd0v2Kt",
-            "acceptation": "Adding generated Kotlin DSL extensions for Gradle API to the binary compatibility check",
-            "changes": []
-        },
-        {
-            "type": "org.gradle.kotlin.dsl.GradleApiKotlinDslExtensions_bvszmnv75ifin1wbtzzexd0v2Kt",
-            "member": "Method org.gradle.kotlin.dsl.GradleApiKotlinDslExtensions_bvszmnv75ifin1wbtzzexd0v2Kt.getDescriptor(org.gradle.api.artifacts.ComponentSelection,kotlin.reflect.KClass)",
-            "acceptation": "Adding generated Kotlin DSL extensions for Gradle API to the binary compatibility check",
-            "changes": [
-                "Method added to public class"
-            ]
-        },
-        {
-            "type": "org.gradle.kotlin.dsl.GradleApiKotlinDslExtensions_c6cekefx2p4w6y6mn9j6ksou4Kt",
-            "member": "Class org.gradle.kotlin.dsl.GradleApiKotlinDslExtensions_c6cekefx2p4w6y6mn9j6ksou4Kt",
-            "acceptation": "Adding generated Kotlin DSL extensions for Gradle API to the binary compatibility check",
-            "changes": []
-        },
-        {
-            "type": "org.gradle.kotlin.dsl.GradleApiKotlinDslExtensions_c6cekefx2p4w6y6mn9j6ksou4Kt",
-            "member": "Method org.gradle.kotlin.dsl.GradleApiKotlinDslExtensions_c6cekefx2p4w6y6mn9j6ksou4Kt.dir(org.gradle.api.tasks.SourceSetOutput,java.lang.Object,kotlin.Pair[])",
-            "acceptation": "Adding generated Kotlin DSL extensions for Gradle API to the binary compatibility check",
-            "changes": [
-                "Method added to public class"
-            ]
-        },
-        {
-            "type": "org.gradle.kotlin.dsl.GradleApiKotlinDslExtensions_ceyhl8hlyqnij91nybkngzfkjKt",
-            "member": "Class org.gradle.kotlin.dsl.GradleApiKotlinDslExtensions_ceyhl8hlyqnij91nybkngzfkjKt",
-            "acceptation": "Adding generated Kotlin DSL extensions for Gradle API to the binary compatibility check",
-            "changes": []
-        },
-        {
-            "type": "org.gradle.kotlin.dsl.GradleApiKotlinDslExtensions_ceyhl8hlyqnij91nybkngzfkjKt",
-            "member": "Method org.gradle.kotlin.dsl.GradleApiKotlinDslExtensions_ceyhl8hlyqnij91nybkngzfkjKt.create(org.gradle.platform.base.BinaryTasksCollection,java.lang.String,kotlin.reflect.KClass,org.gradle.api.Action)",
-            "acceptation": "Adding generated Kotlin DSL extensions for Gradle API to the binary compatibility check",
-            "changes": [
-                "Method added to public class"
-            ]
-        },
-        {
-            "type": "org.gradle.kotlin.dsl.GradleApiKotlinDslExtensions_cgmwxekq82whdgdahlr0cj8iiKt",
-            "member": "Class org.gradle.kotlin.dsl.GradleApiKotlinDslExtensions_cgmwxekq82whdgdahlr0cj8iiKt",
-            "acceptation": "Adding generated Kotlin DSL extensions for Gradle API to the binary compatibility check",
-            "changes": []
-        },
-        {
-            "type": "org.gradle.kotlin.dsl.GradleApiKotlinDslExtensions_cgmwxekq82whdgdahlr0cj8iiKt",
-            "member": "Method org.gradle.kotlin.dsl.GradleApiKotlinDslExtensions_cgmwxekq82whdgdahlr0cj8iiKt.defaultImplementation(org.gradle.platform.base.TypeBuilder,kotlin.reflect.KClass)",
-            "acceptation": "Adding generated Kotlin DSL extensions for Gradle API to the binary compatibility check",
-            "changes": [
-                "Method added to public class"
-            ]
-        },
-        {
-            "type": "org.gradle.kotlin.dsl.GradleApiKotlinDslExtensions_cgmwxekq82whdgdahlr0cj8iiKt",
-            "member": "Method org.gradle.kotlin.dsl.GradleApiKotlinDslExtensions_cgmwxekq82whdgdahlr0cj8iiKt.internalView(org.gradle.platform.base.TypeBuilder,kotlin.reflect.KClass)",
-            "acceptation": "Adding generated Kotlin DSL extensions for Gradle API to the binary compatibility check",
-            "changes": [
-                "Method added to public class"
-            ]
-        },
-        {
-            "type": "org.gradle.kotlin.dsl.GradleApiKotlinDslExtensions_cj6ec4ip9e6sve0k0dav2xdgtKt",
-            "member": "Class org.gradle.kotlin.dsl.GradleApiKotlinDslExtensions_cj6ec4ip9e6sve0k0dav2xdgtKt",
-            "acceptation": "Adding generated Kotlin DSL extensions for Gradle API to the binary compatibility check",
-            "changes": []
-        },
-        {
-            "type": "org.gradle.kotlin.dsl.GradleApiKotlinDslExtensions_cj6ec4ip9e6sve0k0dav2xdgtKt",
-            "member": "Method org.gradle.kotlin.dsl.GradleApiKotlinDslExtensions_cj6ec4ip9e6sve0k0dav2xdgtKt.getArtifacts(org.gradle.api.artifacts.result.ComponentArtifactsResult,kotlin.reflect.KClass)",
-            "acceptation": "Adding generated Kotlin DSL extensions for Gradle API to the binary compatibility check",
-            "changes": [
-                "Method added to public class"
-            ]
-        },
-        {
-            "type": "org.gradle.kotlin.dsl.GradleApiKotlinDslExtensions_cw38m8kck8xish1af93pdblz2Kt",
-            "member": "Class org.gradle.kotlin.dsl.GradleApiKotlinDslExtensions_cw38m8kck8xish1af93pdblz2Kt",
-            "acceptation": "Adding generated Kotlin DSL extensions for Gradle API to the binary compatibility check",
-            "changes": []
-        },
-        {
-            "type": "org.gradle.kotlin.dsl.GradleApiKotlinDslExtensions_cw38m8kck8xish1af93pdblz2Kt",
-            "member": "Method org.gradle.kotlin.dsl.GradleApiKotlinDslExtensions_cw38m8kck8xish1af93pdblz2Kt.flatDir(org.gradle.api.artifacts.dsl.RepositoryHandler,kotlin.Pair[])",
-            "acceptation": "Adding generated Kotlin DSL extensions for Gradle API to the binary compatibility check",
-            "changes": [
-                "Method added to public class"
-            ]
-        },
-        {
-            "type": "org.gradle.kotlin.dsl.GradleApiKotlinDslExtensions_cw38m8kck8xish1af93pdblz2Kt",
-            "member": "Method org.gradle.kotlin.dsl.GradleApiKotlinDslExtensions_cw38m8kck8xish1af93pdblz2Kt.mavenCentral(org.gradle.api.artifacts.dsl.RepositoryHandler,kotlin.Pair[])",
-            "acceptation": "Adding generated Kotlin DSL extensions for Gradle API to the binary compatibility check",
-            "changes": [
-                "Method added to public class"
-            ]
-        },
-        {
-            "type": "org.gradle.kotlin.dsl.GradleApiKotlinDslExtensions_cz5lmjfeaj6a5jylq0xwhv49wKt",
-            "member": "Class org.gradle.kotlin.dsl.GradleApiKotlinDslExtensions_cz5lmjfeaj6a5jylq0xwhv49wKt",
-            "acceptation": "Adding generated Kotlin DSL extensions for Gradle API to the binary compatibility check",
-            "changes": []
-        },
-        {
-            "type": "org.gradle.kotlin.dsl.GradleApiKotlinDslExtensions_cz5lmjfeaj6a5jylq0xwhv49wKt",
-            "member": "Method org.gradle.kotlin.dsl.GradleApiKotlinDslExtensions_cz5lmjfeaj6a5jylq0xwhv49wKt.plugin(org.gradle.api.plugins.ObjectConfigurationAction,kotlin.reflect.KClass)",
-            "acceptation": "Adding generated Kotlin DSL extensions for Gradle API to the binary compatibility check",
-            "changes": [
-                "Method added to public class"
-            ]
-        },
-        {
-            "type": "org.gradle.kotlin.dsl.GradleApiKotlinDslExtensions_cz5lmjfeaj6a5jylq0xwhv49wKt",
-            "member": "Method org.gradle.kotlin.dsl.GradleApiKotlinDslExtensions_cz5lmjfeaj6a5jylq0xwhv49wKt.type(org.gradle.api.plugins.ObjectConfigurationAction,kotlin.reflect.KClass)",
-            "acceptation": "Adding generated Kotlin DSL extensions for Gradle API to the binary compatibility check",
-            "changes": [
-                "Method added to public class"
-            ]
-        },
-        {
-            "type": "org.gradle.kotlin.dsl.GradleApiKotlinDslExtensions_dg8bak0kaqsdqqhi7xetmyiplKt",
-            "member": "Class org.gradle.kotlin.dsl.GradleApiKotlinDslExtensions_dg8bak0kaqsdqqhi7xetmyiplKt",
-            "acceptation": "Adding generated Kotlin DSL extensions for Gradle API to the binary compatibility check",
-            "changes": []
-        },
-        {
-            "type": "org.gradle.kotlin.dsl.GradleApiKotlinDslExtensions_dg8bak0kaqsdqqhi7xetmyiplKt",
-            "member": "Method org.gradle.kotlin.dsl.GradleApiKotlinDslExtensions_dg8bak0kaqsdqqhi7xetmyiplKt.add(org.gradle.api.plugins.ExtensionContainer,kotlin.reflect.KClass,java.lang.String,java.lang.Object)",
-            "acceptation": "Adding generated Kotlin DSL extensions for Gradle API to the binary compatibility check",
-            "changes": [
-                "Method added to public class"
-            ]
-        },
-        {
-            "type": "org.gradle.kotlin.dsl.GradleApiKotlinDslExtensions_dg8bak0kaqsdqqhi7xetmyiplKt",
-            "member": "Method org.gradle.kotlin.dsl.GradleApiKotlinDslExtensions_dg8bak0kaqsdqqhi7xetmyiplKt.configure(org.gradle.api.plugins.ExtensionContainer,kotlin.reflect.KClass,org.gradle.api.Action)",
-            "acceptation": "Adding generated Kotlin DSL extensions for Gradle API to the binary compatibility check",
-            "changes": [
-                "Method added to public class"
-            ]
-        },
-        {
-            "type": "org.gradle.kotlin.dsl.GradleApiKotlinDslExtensions_dg8bak0kaqsdqqhi7xetmyiplKt",
-            "member": "Method org.gradle.kotlin.dsl.GradleApiKotlinDslExtensions_dg8bak0kaqsdqqhi7xetmyiplKt.create(org.gradle.api.plugins.ExtensionContainer,java.lang.String,kotlin.reflect.KClass,java.lang.Object[])",
-            "acceptation": "Adding generated Kotlin DSL extensions for Gradle API to the binary compatibility check",
-            "changes": [
-                "Method added to public class"
-            ]
-        },
-        {
-            "type": "org.gradle.kotlin.dsl.GradleApiKotlinDslExtensions_dg8bak0kaqsdqqhi7xetmyiplKt",
-            "member": "Method org.gradle.kotlin.dsl.GradleApiKotlinDslExtensions_dg8bak0kaqsdqqhi7xetmyiplKt.create(org.gradle.api.plugins.ExtensionContainer,kotlin.reflect.KClass,java.lang.String,kotlin.reflect.KClass,java.lang.Object[])",
-            "acceptation": "Adding generated Kotlin DSL extensions for Gradle API to the binary compatibility check",
-            "changes": [
-                "Method added to public class"
-            ]
-        },
-        {
-            "type": "org.gradle.kotlin.dsl.GradleApiKotlinDslExtensions_dg8bak0kaqsdqqhi7xetmyiplKt",
-            "member": "Method org.gradle.kotlin.dsl.GradleApiKotlinDslExtensions_dg8bak0kaqsdqqhi7xetmyiplKt.create(org.gradle.api.plugins.ExtensionContainer,org.gradle.api.reflect.TypeOf,java.lang.String,kotlin.reflect.KClass,java.lang.Object[])",
-            "acceptation": "Adding generated Kotlin DSL extensions for Gradle API to the binary compatibility check",
-            "changes": [
-                "Method added to public class"
-            ]
-        },
-        {
-            "type": "org.gradle.kotlin.dsl.GradleApiKotlinDslExtensions_dg8bak0kaqsdqqhi7xetmyiplKt",
-            "member": "Method org.gradle.kotlin.dsl.GradleApiKotlinDslExtensions_dg8bak0kaqsdqqhi7xetmyiplKt.findByType(org.gradle.api.plugins.ExtensionContainer,kotlin.reflect.KClass)",
-            "acceptation": "Adding generated Kotlin DSL extensions for Gradle API to the binary compatibility check",
-            "changes": [
-                "Method added to public class"
-            ]
-        },
-        {
-            "type": "org.gradle.kotlin.dsl.GradleApiKotlinDslExtensions_dg8bak0kaqsdqqhi7xetmyiplKt",
-            "member": "Method org.gradle.kotlin.dsl.GradleApiKotlinDslExtensions_dg8bak0kaqsdqqhi7xetmyiplKt.getByType(org.gradle.api.plugins.ExtensionContainer,kotlin.reflect.KClass)",
-            "acceptation": "Adding generated Kotlin DSL extensions for Gradle API to the binary compatibility check",
-            "changes": [
-                "Method added to public class"
-            ]
-        },
-        {
-            "type": "org.gradle.kotlin.dsl.GradleApiKotlinDslExtensions_e5rk2x8o7f6mxp6bdlb58f4hrKt",
-            "member": "Class org.gradle.kotlin.dsl.GradleApiKotlinDslExtensions_e5rk2x8o7f6mxp6bdlb58f4hrKt",
-            "acceptation": "Adding generated Kotlin DSL extensions for Gradle API to the binary compatibility check",
-            "changes": []
-        },
-        {
-            "type": "org.gradle.kotlin.dsl.GradleApiKotlinDslExtensions_e5rk2x8o7f6mxp6bdlb58f4hrKt",
-            "member": "Method org.gradle.kotlin.dsl.GradleApiKotlinDslExtensions_e5rk2x8o7f6mxp6bdlb58f4hrKt.create(org.gradle.api.tasks.TaskContainer,java.lang.String,kotlin.reflect.KClass)",
-            "acceptation": "Adding generated Kotlin DSL extensions for Gradle API to the binary compatibility check",
-            "changes": [
-                "Method added to public class"
-            ]
-        },
-        {
-            "type": "org.gradle.kotlin.dsl.GradleApiKotlinDslExtensions_e5rk2x8o7f6mxp6bdlb58f4hrKt",
-            "member": "Method org.gradle.kotlin.dsl.GradleApiKotlinDslExtensions_e5rk2x8o7f6mxp6bdlb58f4hrKt.create(org.gradle.api.tasks.TaskContainer,java.lang.String,kotlin.reflect.KClass,java.lang.Object[])",
-            "acceptation": "Adding generated Kotlin DSL extensions for Gradle API to the binary compatibility check",
-            "changes": [
-                "Method added to public class"
-            ]
-        },
-        {
-            "type": "org.gradle.kotlin.dsl.GradleApiKotlinDslExtensions_e5rk2x8o7f6mxp6bdlb58f4hrKt",
-            "member": "Method org.gradle.kotlin.dsl.GradleApiKotlinDslExtensions_e5rk2x8o7f6mxp6bdlb58f4hrKt.create(org.gradle.api.tasks.TaskContainer,java.lang.String,kotlin.reflect.KClass,org.gradle.api.Action)",
-            "acceptation": "Adding generated Kotlin DSL extensions for Gradle API to the binary compatibility check",
-            "changes": [
-                "Method added to public class"
-            ]
-        },
-        {
-            "type": "org.gradle.kotlin.dsl.GradleApiKotlinDslExtensions_e5rk2x8o7f6mxp6bdlb58f4hrKt",
-            "member": "Method org.gradle.kotlin.dsl.GradleApiKotlinDslExtensions_e5rk2x8o7f6mxp6bdlb58f4hrKt.create(org.gradle.api.tasks.TaskContainer,kotlin.Pair[])",
-            "acceptation": "Adding generated Kotlin DSL extensions for Gradle API to the binary compatibility check",
-            "changes": [
-                "Method added to public class"
-            ]
-        },
-        {
-            "type": "org.gradle.kotlin.dsl.GradleApiKotlinDslExtensions_e5rk2x8o7f6mxp6bdlb58f4hrKt",
-            "member": "Method org.gradle.kotlin.dsl.GradleApiKotlinDslExtensions_e5rk2x8o7f6mxp6bdlb58f4hrKt.register(org.gradle.api.tasks.TaskContainer,java.lang.String,kotlin.reflect.KClass)",
-            "acceptation": "Adding generated Kotlin DSL extensions for Gradle API to the binary compatibility check",
-            "changes": [
-                "Method added to public class"
-            ]
-        },
-        {
-            "type": "org.gradle.kotlin.dsl.GradleApiKotlinDslExtensions_e5rk2x8o7f6mxp6bdlb58f4hrKt",
-            "member": "Method org.gradle.kotlin.dsl.GradleApiKotlinDslExtensions_e5rk2x8o7f6mxp6bdlb58f4hrKt.register(org.gradle.api.tasks.TaskContainer,java.lang.String,kotlin.reflect.KClass,java.lang.Object[])",
-            "acceptation": "Adding generated Kotlin DSL extensions for Gradle API to the binary compatibility check",
-            "changes": [
-                "Method added to public class"
-            ]
-        },
-        {
-            "type": "org.gradle.kotlin.dsl.GradleApiKotlinDslExtensions_e5rk2x8o7f6mxp6bdlb58f4hrKt",
-            "member": "Method org.gradle.kotlin.dsl.GradleApiKotlinDslExtensions_e5rk2x8o7f6mxp6bdlb58f4hrKt.register(org.gradle.api.tasks.TaskContainer,java.lang.String,kotlin.reflect.KClass,org.gradle.api.Action)",
-            "acceptation": "Adding generated Kotlin DSL extensions for Gradle API to the binary compatibility check",
-            "changes": [
-                "Method added to public class"
-            ]
-        },
-        {
-            "type": "org.gradle.kotlin.dsl.GradleApiKotlinDslExtensions_e5rk2x8o7f6mxp6bdlb58f4hrKt",
-            "member": "Method org.gradle.kotlin.dsl.GradleApiKotlinDslExtensions_e5rk2x8o7f6mxp6bdlb58f4hrKt.replace(org.gradle.api.tasks.TaskContainer,java.lang.String,kotlin.reflect.KClass)",
-            "acceptation": "Adding generated Kotlin DSL extensions for Gradle API to the binary compatibility check",
-=======
             "type": "org.gradle.kotlin.dsl.DependencyConstraintHandlerScope",
             "member": "Method org.gradle.kotlin.dsl.DependencyConstraintHandlerScope.invokeDependencyScope(org.gradle.api.NamedDomainObjectProvider,java.lang.Object)",
             "acceptation": "false-positive, Kotlin name invoke is marked correctly, but uses @JvmName",
->>>>>>> ac0cbbbf
-            "changes": [
-                "Method added to public class"
-            ]
-        },
-        {
-<<<<<<< HEAD
-            "type": "org.gradle.kotlin.dsl.GradleApiKotlinDslExtensions_ecvwrfyw4eb7wwtzo3bpdp6qpKt",
-            "member": "Class org.gradle.kotlin.dsl.GradleApiKotlinDslExtensions_ecvwrfyw4eb7wwtzo3bpdp6qpKt",
-            "acceptation": "Adding generated Kotlin DSL extensions for Gradle API to the binary compatibility check",
-            "changes": []
-        },
-        {
-            "type": "org.gradle.kotlin.dsl.GradleApiKotlinDslExtensions_ecvwrfyw4eb7wwtzo3bpdp6qpKt",
-            "member": "Method org.gradle.kotlin.dsl.GradleApiKotlinDslExtensions_ecvwrfyw4eb7wwtzo3bpdp6qpKt.afterEach(org.gradle.model.ModelMap,kotlin.reflect.KClass,org.gradle.api.Action)",
-            "acceptation": "Adding generated Kotlin DSL extensions for Gradle API to the binary compatibility check",
-=======
+            "changes": [
+                "Method added to public class"
+            ]
+        },
+        {
             "type": "org.gradle.kotlin.dsl.DependencyConstraintHandlerScope",
             "member": "Method org.gradle.kotlin.dsl.DependencyConstraintHandlerScope.invokeDependencyScope(org.gradle.api.NamedDomainObjectProvider,java.lang.String,kotlin.jvm.functions.Function1)",
             "acceptation": "false-positive, Kotlin name invoke is marked correctly, but uses @JvmName",
->>>>>>> ac0cbbbf
-            "changes": [
-                "Method added to public class"
-            ]
-        },
-        {
-<<<<<<< HEAD
-            "type": "org.gradle.kotlin.dsl.GradleApiKotlinDslExtensions_ecvwrfyw4eb7wwtzo3bpdp6qpKt",
-            "member": "Method org.gradle.kotlin.dsl.GradleApiKotlinDslExtensions_ecvwrfyw4eb7wwtzo3bpdp6qpKt.beforeEach(org.gradle.model.ModelMap,kotlin.reflect.KClass,org.gradle.api.Action)",
-            "acceptation": "Adding generated Kotlin DSL extensions for Gradle API to the binary compatibility check",
-=======
+            "changes": [
+                "Method added to public class"
+            ]
+        },
+        {
             "type": "org.gradle.kotlin.dsl.DependencyHandlerScope",
             "member": "Method org.gradle.kotlin.dsl.DependencyHandlerScope.invokeDependencyScope$default(org.gradle.kotlin.dsl.DependencyHandlerScope,org.gradle.api.NamedDomainObjectProvider,java.lang.String,java.lang.String,java.lang.String,java.lang.String,java.lang.String,java.lang.String,int,java.lang.Object)",
             "acceptation": "false-positive, Kotlin name invoke is marked correctly, but uses @JvmName",
->>>>>>> ac0cbbbf
-            "changes": [
-                "Method added to public class"
-            ]
-        },
-        {
-<<<<<<< HEAD
-            "type": "org.gradle.kotlin.dsl.GradleApiKotlinDslExtensions_ecvwrfyw4eb7wwtzo3bpdp6qpKt",
-            "member": "Method org.gradle.kotlin.dsl.GradleApiKotlinDslExtensions_ecvwrfyw4eb7wwtzo3bpdp6qpKt.create(org.gradle.model.ModelMap,java.lang.String,kotlin.reflect.KClass)",
-            "acceptation": "Adding generated Kotlin DSL extensions for Gradle API to the binary compatibility check",
-=======
+            "changes": [
+                "Method added to public class"
+            ]
+        },
+        {
             "type": "org.gradle.kotlin.dsl.DependencyHandlerScope",
             "member": "Method org.gradle.kotlin.dsl.DependencyHandlerScope.invokeDependencyScope$default(org.gradle.kotlin.dsl.DependencyHandlerScope,org.gradle.api.NamedDomainObjectProvider,java.lang.String,java.lang.String,java.lang.String,java.lang.String,java.lang.String,java.lang.String,kotlin.jvm.functions.Function1,int,java.lang.Object)",
             "acceptation": "false-positive, Kotlin name invoke is marked correctly, but uses @JvmName",
->>>>>>> ac0cbbbf
-            "changes": [
-                "Method added to public class"
-            ]
-        },
-        {
-<<<<<<< HEAD
-            "type": "org.gradle.kotlin.dsl.GradleApiKotlinDslExtensions_ecvwrfyw4eb7wwtzo3bpdp6qpKt",
-            "member": "Method org.gradle.kotlin.dsl.GradleApiKotlinDslExtensions_ecvwrfyw4eb7wwtzo3bpdp6qpKt.create(org.gradle.model.ModelMap,java.lang.String,kotlin.reflect.KClass,org.gradle.api.Action)",
-            "acceptation": "Adding generated Kotlin DSL extensions for Gradle API to the binary compatibility check",
-=======
+            "changes": [
+                "Method added to public class"
+            ]
+        },
+        {
             "type": "org.gradle.kotlin.dsl.DependencyHandlerScope",
             "member": "Method org.gradle.kotlin.dsl.DependencyHandlerScope.invokeDependencyScope(org.gradle.api.NamedDomainObjectProvider,java.lang.Object)",
             "acceptation": "false-positive, Kotlin name invoke is marked correctly, but uses @JvmName",
->>>>>>> ac0cbbbf
-            "changes": [
-                "Method added to public class"
-            ]
-        },
-        {
-<<<<<<< HEAD
-            "type": "org.gradle.kotlin.dsl.GradleApiKotlinDslExtensions_ecvwrfyw4eb7wwtzo3bpdp6qpKt",
-            "member": "Method org.gradle.kotlin.dsl.GradleApiKotlinDslExtensions_ecvwrfyw4eb7wwtzo3bpdp6qpKt.named(org.gradle.model.ModelMap,java.lang.String,kotlin.reflect.KClass)",
-            "acceptation": "Adding generated Kotlin DSL extensions for Gradle API to the binary compatibility check",
-=======
+            "changes": [
+                "Method added to public class"
+            ]
+        },
+        {
             "type": "org.gradle.kotlin.dsl.DependencyHandlerScope",
             "member": "Method org.gradle.kotlin.dsl.DependencyHandlerScope.invokeDependencyScope(org.gradle.api.NamedDomainObjectProvider,java.lang.String,java.lang.String,java.lang.String,java.lang.String,java.lang.String,java.lang.String)",
             "acceptation": "false-positive, Kotlin name invoke is marked correctly, but uses @JvmName",
->>>>>>> ac0cbbbf
-            "changes": [
-                "Method added to public class"
-            ]
-        },
-        {
-<<<<<<< HEAD
-            "type": "org.gradle.kotlin.dsl.GradleApiKotlinDslExtensions_ecvwrfyw4eb7wwtzo3bpdp6qpKt",
-            "member": "Method org.gradle.kotlin.dsl.GradleApiKotlinDslExtensions_ecvwrfyw4eb7wwtzo3bpdp6qpKt.withType(org.gradle.model.ModelMap,kotlin.reflect.KClass)",
-            "acceptation": "Adding generated Kotlin DSL extensions for Gradle API to the binary compatibility check",
-=======
+            "changes": [
+                "Method added to public class"
+            ]
+        },
+        {
             "type": "org.gradle.kotlin.dsl.DependencyHandlerScope",
             "member": "Method org.gradle.kotlin.dsl.DependencyHandlerScope.invokeDependencyScope(org.gradle.api.NamedDomainObjectProvider,java.lang.String,java.lang.String,java.lang.String,java.lang.String,java.lang.String,java.lang.String,kotlin.jvm.functions.Function1)",
             "acceptation": "false-positive, Kotlin name invoke is marked correctly, but uses @JvmName",
->>>>>>> ac0cbbbf
-            "changes": [
-                "Method added to public class"
-            ]
-        },
-        {
-<<<<<<< HEAD
-            "type": "org.gradle.kotlin.dsl.GradleApiKotlinDslExtensions_ecvwrfyw4eb7wwtzo3bpdp6qpKt",
-            "member": "Method org.gradle.kotlin.dsl.GradleApiKotlinDslExtensions_ecvwrfyw4eb7wwtzo3bpdp6qpKt.withType(org.gradle.model.ModelMap,kotlin.reflect.KClass,kotlin.reflect.KClass)",
-            "acceptation": "Adding generated Kotlin DSL extensions for Gradle API to the binary compatibility check",
-=======
+            "changes": [
+                "Method added to public class"
+            ]
+        },
+        {
             "type": "org.gradle.kotlin.dsl.DependencyHandlerScope",
             "member": "Method org.gradle.kotlin.dsl.DependencyHandlerScope.invokeDependencyScope(org.gradle.api.NamedDomainObjectProvider,java.lang.String,kotlin.jvm.functions.Function1)",
             "acceptation": "false-positive, Kotlin name invoke is marked correctly, but uses @JvmName",
->>>>>>> ac0cbbbf
-            "changes": [
-                "Method added to public class"
-            ]
-        },
-        {
-<<<<<<< HEAD
-            "type": "org.gradle.kotlin.dsl.GradleApiKotlinDslExtensions_ecvwrfyw4eb7wwtzo3bpdp6qpKt",
-            "member": "Method org.gradle.kotlin.dsl.GradleApiKotlinDslExtensions_ecvwrfyw4eb7wwtzo3bpdp6qpKt.withType(org.gradle.model.ModelMap,kotlin.reflect.KClass,org.gradle.api.Action)",
-            "acceptation": "Adding generated Kotlin DSL extensions for Gradle API to the binary compatibility check",
-=======
+            "changes": [
+                "Method added to public class"
+            ]
+        },
+        {
             "type": "org.gradle.kotlin.dsl.DependencyHandlerScope",
             "member": "Method org.gradle.kotlin.dsl.DependencyHandlerScope.invokeDependencyScope(org.gradle.api.NamedDomainObjectProvider,org.gradle.api.artifacts.ModuleDependency,kotlin.jvm.functions.Function1)",
             "acceptation": "false-positive, Kotlin name invoke is marked correctly, but uses @JvmName",
->>>>>>> ac0cbbbf
-            "changes": [
-                "Method added to public class"
-            ]
-        },
-        {
-<<<<<<< HEAD
-            "type": "org.gradle.kotlin.dsl.GradleApiKotlinDslExtensions_eq8wgy9q40hmvcm6t8p19hgobKt",
-            "member": "Class org.gradle.kotlin.dsl.GradleApiKotlinDslExtensions_eq8wgy9q40hmvcm6t8p19hgobKt",
-            "acceptation": "Adding generated Kotlin DSL extensions for Gradle API to the binary compatibility check",
-            "changes": []
-        },
-        {
-            "type": "org.gradle.kotlin.dsl.GradleApiKotlinDslExtensions_eq8wgy9q40hmvcm6t8p19hgobKt",
-            "member": "Method org.gradle.kotlin.dsl.GradleApiKotlinDslExtensions_eq8wgy9q40hmvcm6t8p19hgobKt.add(org.gradle.api.attributes.DisambiguationRuleChain,kotlin.reflect.KClass)",
-            "acceptation": "Adding generated Kotlin DSL extensions for Gradle API to the binary compatibility check",
-=======
+            "changes": [
+                "Method added to public class"
+            ]
+        },
+        {
             "type": "org.gradle.kotlin.dsl.DependencyHandlerScope",
             "member": "Method org.gradle.kotlin.dsl.DependencyHandlerScope.invokeDependencyScope(org.gradle.api.NamedDomainObjectProvider,org.gradle.api.provider.Provider)",
             "acceptation": "false-positive, Kotlin name invoke is marked correctly, but uses @JvmName",
->>>>>>> ac0cbbbf
-            "changes": [
-                "Method added to public class"
-            ]
-        },
-        {
-<<<<<<< HEAD
-            "type": "org.gradle.kotlin.dsl.GradleApiKotlinDslExtensions_eq8wgy9q40hmvcm6t8p19hgobKt",
-            "member": "Method org.gradle.kotlin.dsl.GradleApiKotlinDslExtensions_eq8wgy9q40hmvcm6t8p19hgobKt.add(org.gradle.api.attributes.DisambiguationRuleChain,kotlin.reflect.KClass,org.gradle.api.Action)",
-            "acceptation": "Adding generated Kotlin DSL extensions for Gradle API to the binary compatibility check",
-=======
+            "changes": [
+                "Method added to public class"
+            ]
+        },
+        {
             "type": "org.gradle.kotlin.dsl.DependencyHandlerScope",
             "member": "Method org.gradle.kotlin.dsl.DependencyHandlerScope.invokeDependencyScope(org.gradle.api.NamedDomainObjectProvider,org.gradle.api.provider.Provider,kotlin.jvm.functions.Function1)",
             "acceptation": "false-positive, Kotlin name invoke is marked correctly, but uses @JvmName",
->>>>>>> ac0cbbbf
-            "changes": [
-                "Method added to public class"
-            ]
-        },
-        {
-<<<<<<< HEAD
-            "type": "org.gradle.kotlin.dsl.GradleApiKotlinDslExtensions_erf2xhrqr36mq5qab8vprh3ecKt",
-            "member": "Class org.gradle.kotlin.dsl.GradleApiKotlinDslExtensions_erf2xhrqr36mq5qab8vprh3ecKt",
-            "acceptation": "Adding generated Kotlin DSL extensions for Gradle API to the binary compatibility check",
-            "changes": []
-        },
-        {
-            "type": "org.gradle.kotlin.dsl.GradleApiKotlinDslExtensions_erf2xhrqr36mq5qab8vprh3ecKt",
-            "member": "Method org.gradle.kotlin.dsl.GradleApiKotlinDslExtensions_erf2xhrqr36mq5qab8vprh3ecKt.setConfigProperties(org.gradle.api.plugins.quality.Checkstyle,kotlin.Pair[])",
-            "acceptation": "Adding generated Kotlin DSL extensions for Gradle API to the binary compatibility check",
-=======
+            "changes": [
+                "Method added to public class"
+            ]
+        },
+        {
             "type": "org.gradle.kotlin.dsl.DependencyHandlerScope",
             "member": "Method org.gradle.kotlin.dsl.DependencyHandlerScope.invokeDependencyScope(org.gradle.api.NamedDomainObjectProvider,org.gradle.api.provider.ProviderConvertible)",
             "acceptation": "false-positive, Kotlin name invoke is marked correctly, but uses @JvmName",
->>>>>>> ac0cbbbf
-            "changes": [
-                "Method added to public class"
-            ]
-        },
-        {
-<<<<<<< HEAD
-            "type": "org.gradle.kotlin.dsl.GradleApiKotlinDslExtensions_rfwghowjhqxm22skenwjx9cKt",
-            "member": "Class org.gradle.kotlin.dsl.GradleApiKotlinDslExtensions_rfwghowjhqxm22skenwjx9cKt",
-            "acceptation": "Adding generated Kotlin DSL extensions for Gradle API to the binary compatibility check",
-            "changes": []
-        },
-        {
-            "type": "org.gradle.kotlin.dsl.GradleApiKotlinDslExtensions_rfwghowjhqxm22skenwjx9cKt",
-            "member": "Method org.gradle.kotlin.dsl.GradleApiKotlinDslExtensions_rfwghowjhqxm22skenwjx9cKt.facet(org.gradle.plugins.ide.eclipse.model.EclipseWtpFacet,kotlin.Pair[])",
-            "acceptation": "Adding generated Kotlin DSL extensions for Gradle API to the binary compatibility check",
-=======
+            "changes": [
+                "Method added to public class"
+            ]
+        },
+        {
             "type": "org.gradle.kotlin.dsl.DependencyHandlerScope",
             "member": "Method org.gradle.kotlin.dsl.DependencyHandlerScope.invokeDependencyScope(org.gradle.api.NamedDomainObjectProvider,org.gradle.api.provider.ProviderConvertible,kotlin.jvm.functions.Function1)",
             "acceptation": "false-positive, Kotlin name invoke is marked correctly, but uses @JvmName",
->>>>>>> ac0cbbbf
+            "changes": [
+                "Method added to public class"
+            ]
+        },
+        {
+            "type": "org.gradle.kotlin.dsl.GradleApiKotlinDslExtensions_1cbh1oqkvm762j10e96dawuh5Kt",
+            "member": "Class org.gradle.kotlin.dsl.GradleApiKotlinDslExtensions_1cbh1oqkvm762j10e96dawuh5Kt",
+            "acceptation": "Adding generated Kotlin DSL extensions for Gradle API to the binary compatibility check",
+            "changes": []
+        },
+        {
+            "type": "org.gradle.kotlin.dsl.GradleApiKotlinDslExtensions_1cbh1oqkvm762j10e96dawuh5Kt",
+            "member": "Method org.gradle.kotlin.dsl.GradleApiKotlinDslExtensions_1cbh1oqkvm762j10e96dawuh5Kt.domainObjectContainer(org.gradle.api.model.ObjectFactory,kotlin.reflect.KClass)",
+            "acceptation": "Adding generated Kotlin DSL extensions for Gradle API to the binary compatibility check",
+            "changes": [
+                "Method added to public class"
+            ]
+        },
+        {
+            "type": "org.gradle.kotlin.dsl.GradleApiKotlinDslExtensions_1cbh1oqkvm762j10e96dawuh5Kt",
+            "member": "Method org.gradle.kotlin.dsl.GradleApiKotlinDslExtensions_1cbh1oqkvm762j10e96dawuh5Kt.domainObjectContainer(org.gradle.api.model.ObjectFactory,kotlin.reflect.KClass,org.gradle.api.NamedDomainObjectFactory)",
+            "acceptation": "Adding generated Kotlin DSL extensions for Gradle API to the binary compatibility check",
+            "changes": [
+                "Method added to public class"
+            ]
+        },
+        {
+            "type": "org.gradle.kotlin.dsl.GradleApiKotlinDslExtensions_1cbh1oqkvm762j10e96dawuh5Kt",
+            "member": "Method org.gradle.kotlin.dsl.GradleApiKotlinDslExtensions_1cbh1oqkvm762j10e96dawuh5Kt.domainObjectSet(org.gradle.api.model.ObjectFactory,kotlin.reflect.KClass)",
+            "acceptation": "Adding generated Kotlin DSL extensions for Gradle API to the binary compatibility check",
+            "changes": [
+                "Method added to public class"
+            ]
+        },
+        {
+            "type": "org.gradle.kotlin.dsl.GradleApiKotlinDslExtensions_1cbh1oqkvm762j10e96dawuh5Kt",
+            "member": "Method org.gradle.kotlin.dsl.GradleApiKotlinDslExtensions_1cbh1oqkvm762j10e96dawuh5Kt.listProperty(org.gradle.api.model.ObjectFactory,kotlin.reflect.KClass)",
+            "acceptation": "Adding generated Kotlin DSL extensions for Gradle API to the binary compatibility check",
+            "changes": [
+                "Method added to public class"
+            ]
+        },
+        {
+            "type": "org.gradle.kotlin.dsl.GradleApiKotlinDslExtensions_1cbh1oqkvm762j10e96dawuh5Kt",
+            "member": "Method org.gradle.kotlin.dsl.GradleApiKotlinDslExtensions_1cbh1oqkvm762j10e96dawuh5Kt.mapProperty(org.gradle.api.model.ObjectFactory,kotlin.reflect.KClass,kotlin.reflect.KClass)",
+            "acceptation": "Adding generated Kotlin DSL extensions for Gradle API to the binary compatibility check",
+            "changes": [
+                "Method added to public class"
+            ]
+        },
+        {
+            "type": "org.gradle.kotlin.dsl.GradleApiKotlinDslExtensions_1cbh1oqkvm762j10e96dawuh5Kt",
+            "member": "Method org.gradle.kotlin.dsl.GradleApiKotlinDslExtensions_1cbh1oqkvm762j10e96dawuh5Kt.named(org.gradle.api.model.ObjectFactory,kotlin.reflect.KClass,java.lang.String)",
+            "acceptation": "Adding generated Kotlin DSL extensions for Gradle API to the binary compatibility check",
+            "changes": [
+                "Method added to public class"
+            ]
+        },
+        {
+            "type": "org.gradle.kotlin.dsl.GradleApiKotlinDslExtensions_1cbh1oqkvm762j10e96dawuh5Kt",
+            "member": "Method org.gradle.kotlin.dsl.GradleApiKotlinDslExtensions_1cbh1oqkvm762j10e96dawuh5Kt.namedDomainObjectList(org.gradle.api.model.ObjectFactory,kotlin.reflect.KClass)",
+            "acceptation": "Adding generated Kotlin DSL extensions for Gradle API to the binary compatibility check",
+            "changes": [
+                "Method added to public class"
+            ]
+        },
+        {
+            "type": "org.gradle.kotlin.dsl.GradleApiKotlinDslExtensions_1cbh1oqkvm762j10e96dawuh5Kt",
+            "member": "Method org.gradle.kotlin.dsl.GradleApiKotlinDslExtensions_1cbh1oqkvm762j10e96dawuh5Kt.namedDomainObjectSet(org.gradle.api.model.ObjectFactory,kotlin.reflect.KClass)",
+            "acceptation": "Adding generated Kotlin DSL extensions for Gradle API to the binary compatibility check",
+            "changes": [
+                "Method added to public class"
+            ]
+        },
+        {
+            "type": "org.gradle.kotlin.dsl.GradleApiKotlinDslExtensions_1cbh1oqkvm762j10e96dawuh5Kt",
+            "member": "Method org.gradle.kotlin.dsl.GradleApiKotlinDslExtensions_1cbh1oqkvm762j10e96dawuh5Kt.newInstance(org.gradle.api.model.ObjectFactory,kotlin.reflect.KClass,java.lang.Object[])",
+            "acceptation": "Adding generated Kotlin DSL extensions for Gradle API to the binary compatibility check",
+            "changes": [
+                "Method added to public class"
+            ]
+        },
+        {
+            "type": "org.gradle.kotlin.dsl.GradleApiKotlinDslExtensions_1cbh1oqkvm762j10e96dawuh5Kt",
+            "member": "Method org.gradle.kotlin.dsl.GradleApiKotlinDslExtensions_1cbh1oqkvm762j10e96dawuh5Kt.polymorphicDomainObjectContainer(org.gradle.api.model.ObjectFactory,kotlin.reflect.KClass)",
+            "acceptation": "Adding generated Kotlin DSL extensions for Gradle API to the binary compatibility check",
+            "changes": [
+                "Method added to public class"
+            ]
+        },
+        {
+            "type": "org.gradle.kotlin.dsl.GradleApiKotlinDslExtensions_1cbh1oqkvm762j10e96dawuh5Kt",
+            "member": "Method org.gradle.kotlin.dsl.GradleApiKotlinDslExtensions_1cbh1oqkvm762j10e96dawuh5Kt.property(org.gradle.api.model.ObjectFactory,kotlin.reflect.KClass)",
+            "acceptation": "Adding generated Kotlin DSL extensions for Gradle API to the binary compatibility check",
+            "changes": [
+                "Method added to public class"
+            ]
+        },
+        {
+            "type": "org.gradle.kotlin.dsl.GradleApiKotlinDslExtensions_1cbh1oqkvm762j10e96dawuh5Kt",
+            "member": "Method org.gradle.kotlin.dsl.GradleApiKotlinDslExtensions_1cbh1oqkvm762j10e96dawuh5Kt.setProperty(org.gradle.api.model.ObjectFactory,kotlin.reflect.KClass)",
+            "acceptation": "Adding generated Kotlin DSL extensions for Gradle API to the binary compatibility check",
+            "changes": [
+                "Method added to public class"
+            ]
+        },
+        {
+            "type": "org.gradle.kotlin.dsl.GradleApiKotlinDslExtensions_1f8te1iwfyue2ug9e4la8t8peKt",
+            "member": "Class org.gradle.kotlin.dsl.GradleApiKotlinDslExtensions_1f8te1iwfyue2ug9e4la8t8peKt",
+            "acceptation": "Adding generated Kotlin DSL extensions for Gradle API to the binary compatibility check",
+            "changes": []
+        },
+        {
+            "type": "org.gradle.kotlin.dsl.GradleApiKotlinDslExtensions_1f8te1iwfyue2ug9e4la8t8peKt",
+            "member": "Method org.gradle.kotlin.dsl.GradleApiKotlinDslExtensions_1f8te1iwfyue2ug9e4la8t8peKt.credentials(org.gradle.api.artifacts.repositories.AuthenticationSupported,kotlin.reflect.KClass)",
+            "acceptation": "Adding generated Kotlin DSL extensions for Gradle API to the binary compatibility check",
+            "changes": [
+                "Method added to public class"
+            ]
+        },
+        {
+            "type": "org.gradle.kotlin.dsl.GradleApiKotlinDslExtensions_1f8te1iwfyue2ug9e4la8t8peKt",
+            "member": "Method org.gradle.kotlin.dsl.GradleApiKotlinDslExtensions_1f8te1iwfyue2ug9e4la8t8peKt.credentials(org.gradle.api.artifacts.repositories.AuthenticationSupported,kotlin.reflect.KClass,org.gradle.api.Action)",
+            "acceptation": "Adding generated Kotlin DSL extensions for Gradle API to the binary compatibility check",
+            "changes": [
+                "Method added to public class"
+            ]
+        },
+        {
+            "type": "org.gradle.kotlin.dsl.GradleApiKotlinDslExtensions_1f8te1iwfyue2ug9e4la8t8peKt",
+            "member": "Method org.gradle.kotlin.dsl.GradleApiKotlinDslExtensions_1f8te1iwfyue2ug9e4la8t8peKt.getCredentials(org.gradle.api.artifacts.repositories.AuthenticationSupported,kotlin.reflect.KClass)",
+            "acceptation": "Adding generated Kotlin DSL extensions for Gradle API to the binary compatibility check",
+            "changes": [
+                "Method added to public class"
+            ]
+        },
+        {
+            "type": "org.gradle.kotlin.dsl.GradleApiKotlinDslExtensions_1j20ljs9xowlw6c963ek286ggKt",
+            "member": "Class org.gradle.kotlin.dsl.GradleApiKotlinDslExtensions_1j20ljs9xowlw6c963ek286ggKt",
+            "acceptation": "Adding generated Kotlin DSL extensions for Gradle API to the binary compatibility check",
+            "changes": []
+        },
+        {
+            "type": "org.gradle.kotlin.dsl.GradleApiKotlinDslExtensions_1j20ljs9xowlw6c963ek286ggKt",
+            "member": "Method org.gradle.kotlin.dsl.GradleApiKotlinDslExtensions_1j20ljs9xowlw6c963ek286ggKt.apply(org.gradle.api.plugins.PluginContainer,kotlin.reflect.KClass)",
+            "acceptation": "Adding generated Kotlin DSL extensions for Gradle API to the binary compatibility check",
+            "changes": [
+                "Method added to public class"
+            ]
+        },
+        {
+            "type": "org.gradle.kotlin.dsl.GradleApiKotlinDslExtensions_1j20ljs9xowlw6c963ek286ggKt",
+            "member": "Method org.gradle.kotlin.dsl.GradleApiKotlinDslExtensions_1j20ljs9xowlw6c963ek286ggKt.findPlugin(org.gradle.api.plugins.PluginContainer,kotlin.reflect.KClass)",
+            "acceptation": "Adding generated Kotlin DSL extensions for Gradle API to the binary compatibility check",
+            "changes": [
+                "Method added to public class"
+            ]
+        },
+        {
+            "type": "org.gradle.kotlin.dsl.GradleApiKotlinDslExtensions_1j20ljs9xowlw6c963ek286ggKt",
+            "member": "Method org.gradle.kotlin.dsl.GradleApiKotlinDslExtensions_1j20ljs9xowlw6c963ek286ggKt.getAt(org.gradle.api.plugins.PluginContainer,kotlin.reflect.KClass)",
+            "acceptation": "Adding generated Kotlin DSL extensions for Gradle API to the binary compatibility check",
+            "changes": [
+                "Method added to public class"
+            ]
+        },
+        {
+            "type": "org.gradle.kotlin.dsl.GradleApiKotlinDslExtensions_1j20ljs9xowlw6c963ek286ggKt",
+            "member": "Method org.gradle.kotlin.dsl.GradleApiKotlinDslExtensions_1j20ljs9xowlw6c963ek286ggKt.getPlugin(org.gradle.api.plugins.PluginContainer,kotlin.reflect.KClass)",
+            "acceptation": "Adding generated Kotlin DSL extensions for Gradle API to the binary compatibility check",
+            "changes": [
+                "Method added to public class"
+            ]
+        },
+        {
+            "type": "org.gradle.kotlin.dsl.GradleApiKotlinDslExtensions_1j20ljs9xowlw6c963ek286ggKt",
+            "member": "Method org.gradle.kotlin.dsl.GradleApiKotlinDslExtensions_1j20ljs9xowlw6c963ek286ggKt.hasPlugin(org.gradle.api.plugins.PluginContainer,kotlin.reflect.KClass)",
+            "acceptation": "Adding generated Kotlin DSL extensions for Gradle API to the binary compatibility check",
+            "changes": [
+                "Method added to public class"
+            ]
+        },
+        {
+            "type": "org.gradle.kotlin.dsl.GradleApiKotlinDslExtensions_1o8ms31elr0oj4cvxysxgs6e7Kt",
+            "member": "Class org.gradle.kotlin.dsl.GradleApiKotlinDslExtensions_1o8ms31elr0oj4cvxysxgs6e7Kt",
+            "acceptation": "Adding generated Kotlin DSL extensions for Gradle API to the binary compatibility check",
+            "changes": []
+        },
+        {
+            "type": "org.gradle.kotlin.dsl.GradleApiKotlinDslExtensions_1o8ms31elr0oj4cvxysxgs6e7Kt",
+            "member": "Method org.gradle.kotlin.dsl.GradleApiKotlinDslExtensions_1o8ms31elr0oj4cvxysxgs6e7Kt.environment(org.gradle.api.tasks.testing.Test,kotlin.Pair[])",
+            "acceptation": "Adding generated Kotlin DSL extensions for Gradle API to the binary compatibility check",
+            "changes": [
+                "Method added to public class"
+            ]
+        },
+        {
+            "type": "org.gradle.kotlin.dsl.GradleApiKotlinDslExtensions_1o8ms31elr0oj4cvxysxgs6e7Kt",
+            "member": "Method org.gradle.kotlin.dsl.GradleApiKotlinDslExtensions_1o8ms31elr0oj4cvxysxgs6e7Kt.systemProperties(org.gradle.api.tasks.testing.Test,kotlin.Pair[])",
+            "acceptation": "Adding generated Kotlin DSL extensions for Gradle API to the binary compatibility check",
+            "changes": [
+                "Method added to public class"
+            ]
+        },
+        {
+            "type": "org.gradle.kotlin.dsl.GradleApiKotlinDslExtensions_23j3y7znoq6yp04k00flaam5eKt",
+            "member": "Class org.gradle.kotlin.dsl.GradleApiKotlinDslExtensions_23j3y7znoq6yp04k00flaam5eKt",
+            "acceptation": "Adding generated Kotlin DSL extensions for Gradle API to the binary compatibility check",
+            "changes": []
+        },
+        {
+            "type": "org.gradle.kotlin.dsl.GradleApiKotlinDslExtensions_23j3y7znoq6yp04k00flaam5eKt",
+            "member": "Method org.gradle.kotlin.dsl.GradleApiKotlinDslExtensions_23j3y7znoq6yp04k00flaam5eKt.getModel(org.gradle.tooling.ProjectConnection,kotlin.reflect.KClass)",
+            "acceptation": "Adding generated Kotlin DSL extensions for Gradle API to the binary compatibility check",
+            "changes": [
+                "Method added to public class"
+            ]
+        },
+        {
+            "type": "org.gradle.kotlin.dsl.GradleApiKotlinDslExtensions_23j3y7znoq6yp04k00flaam5eKt",
+            "member": "Method org.gradle.kotlin.dsl.GradleApiKotlinDslExtensions_23j3y7znoq6yp04k00flaam5eKt.getModel(org.gradle.tooling.ProjectConnection,kotlin.reflect.KClass,org.gradle.tooling.ResultHandler)",
+            "acceptation": "Adding generated Kotlin DSL extensions for Gradle API to the binary compatibility check",
+            "changes": [
+                "Method added to public class"
+            ]
+        },
+        {
+            "type": "org.gradle.kotlin.dsl.GradleApiKotlinDslExtensions_23j3y7znoq6yp04k00flaam5eKt",
+            "member": "Method org.gradle.kotlin.dsl.GradleApiKotlinDslExtensions_23j3y7znoq6yp04k00flaam5eKt.model(org.gradle.tooling.ProjectConnection,kotlin.reflect.KClass)",
+            "acceptation": "Adding generated Kotlin DSL extensions for Gradle API to the binary compatibility check",
+            "changes": [
+                "Method added to public class"
+            ]
+        },
+        {
+            "type": "org.gradle.kotlin.dsl.GradleApiKotlinDslExtensions_2ljgydcyecwzbllqfsk3k6ny4Kt",
+            "member": "Class org.gradle.kotlin.dsl.GradleApiKotlinDslExtensions_2ljgydcyecwzbllqfsk3k6ny4Kt",
+            "acceptation": "Adding generated Kotlin DSL extensions for Gradle API to the binary compatibility check",
+            "changes": []
+        },
+        {
+            "type": "org.gradle.kotlin.dsl.GradleApiKotlinDslExtensions_2ljgydcyecwzbllqfsk3k6ny4Kt",
+            "member": "Method org.gradle.kotlin.dsl.GradleApiKotlinDslExtensions_2ljgydcyecwzbllqfsk3k6ny4Kt.withType(org.gradle.api.NamedDomainObjectSet,kotlin.reflect.KClass)",
+            "acceptation": "Adding generated Kotlin DSL extensions for Gradle API to the binary compatibility check",
+            "changes": [
+                "Method added to public class"
+            ]
+        },
+        {
+            "type": "org.gradle.kotlin.dsl.GradleApiKotlinDslExtensions_2nkzfp9vk1w8kpccqdrc12q9pKt",
+            "member": "Class org.gradle.kotlin.dsl.GradleApiKotlinDslExtensions_2nkzfp9vk1w8kpccqdrc12q9pKt",
+            "acceptation": "Adding generated Kotlin DSL extensions for Gradle API to the binary compatibility check",
+            "changes": []
+        },
+        {
+            "type": "org.gradle.kotlin.dsl.GradleApiKotlinDslExtensions_2nkzfp9vk1w8kpccqdrc12q9pKt",
+            "member": "Method org.gradle.kotlin.dsl.GradleApiKotlinDslExtensions_2nkzfp9vk1w8kpccqdrc12q9pKt.withArtifacts(org.gradle.api.artifacts.query.ArtifactResolutionQuery,kotlin.reflect.KClass,java.util.Collection)",
+            "acceptation": "Adding generated Kotlin DSL extensions for Gradle API to the binary compatibility check",
+            "changes": [
+                "Method added to public class"
+            ]
+        },
+        {
+            "type": "org.gradle.kotlin.dsl.GradleApiKotlinDslExtensions_2nkzfp9vk1w8kpccqdrc12q9pKt",
+            "member": "Method org.gradle.kotlin.dsl.GradleApiKotlinDslExtensions_2nkzfp9vk1w8kpccqdrc12q9pKt.withArtifacts(org.gradle.api.artifacts.query.ArtifactResolutionQuery,kotlin.reflect.KClass,kotlin.reflect.KClass[])",
+            "acceptation": "Adding generated Kotlin DSL extensions for Gradle API to the binary compatibility check",
+            "changes": [
+                "Method added to public class"
+            ]
+        },
+        {
+            "type": "org.gradle.kotlin.dsl.GradleApiKotlinDslExtensions_36fbvlrwm7xvqsifh8exjkbr0Kt",
+            "member": "Class org.gradle.kotlin.dsl.GradleApiKotlinDslExtensions_36fbvlrwm7xvqsifh8exjkbr0Kt",
+            "acceptation": "Adding generated Kotlin DSL extensions for Gradle API to the binary compatibility check",
+            "changes": []
+        },
+        {
+            "type": "org.gradle.kotlin.dsl.GradleApiKotlinDslExtensions_36fbvlrwm7xvqsifh8exjkbr0Kt",
+            "member": "Method org.gradle.kotlin.dsl.GradleApiKotlinDslExtensions_36fbvlrwm7xvqsifh8exjkbr0Kt.registerBuildCacheService(org.gradle.caching.configuration.BuildCacheConfiguration,kotlin.reflect.KClass,kotlin.reflect.KClass)",
+            "acceptation": "Adding generated Kotlin DSL extensions for Gradle API to the binary compatibility check",
+            "changes": [
+                "Method added to public class"
+            ]
+        },
+        {
+            "type": "org.gradle.kotlin.dsl.GradleApiKotlinDslExtensions_36fbvlrwm7xvqsifh8exjkbr0Kt",
+            "member": "Method org.gradle.kotlin.dsl.GradleApiKotlinDslExtensions_36fbvlrwm7xvqsifh8exjkbr0Kt.remote(org.gradle.caching.configuration.BuildCacheConfiguration,kotlin.reflect.KClass)",
+            "acceptation": "Adding generated Kotlin DSL extensions for Gradle API to the binary compatibility check",
+            "changes": [
+                "Method added to public class"
+            ]
+        },
+        {
+            "type": "org.gradle.kotlin.dsl.GradleApiKotlinDslExtensions_36fbvlrwm7xvqsifh8exjkbr0Kt",
+            "member": "Method org.gradle.kotlin.dsl.GradleApiKotlinDslExtensions_36fbvlrwm7xvqsifh8exjkbr0Kt.remote(org.gradle.caching.configuration.BuildCacheConfiguration,kotlin.reflect.KClass,org.gradle.api.Action)",
+            "acceptation": "Adding generated Kotlin DSL extensions for Gradle API to the binary compatibility check",
+            "changes": [
+                "Method added to public class"
+            ]
+        },
+        {
+            "type": "org.gradle.kotlin.dsl.GradleApiKotlinDslExtensions_3ccx9qt1rxl3wzrx6gavdju4rKt",
+            "member": "Class org.gradle.kotlin.dsl.GradleApiKotlinDslExtensions_3ccx9qt1rxl3wzrx6gavdju4rKt",
+            "acceptation": "Adding generated Kotlin DSL extensions for Gradle API to the binary compatibility check",
+            "changes": []
+        },
+        {
+            "type": "org.gradle.kotlin.dsl.GradleApiKotlinDslExtensions_3ccx9qt1rxl3wzrx6gavdju4rKt",
+            "member": "Method org.gradle.kotlin.dsl.GradleApiKotlinDslExtensions_3ccx9qt1rxl3wzrx6gavdju4rKt.fork(org.gradle.api.tasks.compile.GroovyCompileOptions,kotlin.Pair[])",
+            "acceptation": "Adding generated Kotlin DSL extensions for Gradle API to the binary compatibility check",
+            "changes": [
+                "Method added to public class"
+            ]
+        },
+        {
+            "type": "org.gradle.kotlin.dsl.GradleApiKotlinDslExtensions_3gtk3jjp57s0ohxa87x3kbgqaKt",
+            "member": "Class org.gradle.kotlin.dsl.GradleApiKotlinDslExtensions_3gtk3jjp57s0ohxa87x3kbgqaKt",
+            "acceptation": "Adding generated Kotlin DSL extensions for Gradle API to the binary compatibility check",
+            "changes": []
+        },
+        {
+            "type": "org.gradle.kotlin.dsl.GradleApiKotlinDslExtensions_3gtk3jjp57s0ohxa87x3kbgqaKt",
+            "member": "Method org.gradle.kotlin.dsl.GradleApiKotlinDslExtensions_3gtk3jjp57s0ohxa87x3kbgqaKt.register(org.gradle.jvm.toolchain.JavaToolchainResolverRegistry,kotlin.reflect.KClass)",
+            "acceptation": "Adding generated Kotlin DSL extensions for Gradle API to the binary compatibility check",
+            "changes": [
+                "Method added to public class"
+            ]
+        },
+        {
+            "type": "org.gradle.kotlin.dsl.GradleApiKotlinDslExtensions_3junz439hluumqhrib3vuxslyKt",
+            "member": "Class org.gradle.kotlin.dsl.GradleApiKotlinDslExtensions_3junz439hluumqhrib3vuxslyKt",
+            "acceptation": "Adding generated Kotlin DSL extensions for Gradle API to the binary compatibility check",
+            "changes": []
+        },
+        {
+            "type": "org.gradle.kotlin.dsl.GradleApiKotlinDslExtensions_3junz439hluumqhrib3vuxslyKt",
+            "member": "Method org.gradle.kotlin.dsl.GradleApiKotlinDslExtensions_3junz439hluumqhrib3vuxslyKt.apply(org.gradle.api.Script,kotlin.Pair[])",
+            "acceptation": "Adding generated Kotlin DSL extensions for Gradle API to the binary compatibility check",
+            "changes": [
+                "Method added to public class"
+            ]
+        },
+        {
+            "type": "org.gradle.kotlin.dsl.GradleApiKotlinDslExtensions_3junz439hluumqhrib3vuxslyKt",
+            "member": "Method org.gradle.kotlin.dsl.GradleApiKotlinDslExtensions_3junz439hluumqhrib3vuxslyKt.fileTree(org.gradle.api.Script,kotlin.Pair[])",
+            "acceptation": "Adding generated Kotlin DSL extensions for Gradle API to the binary compatibility check",
+            "changes": [
+                "Method added to public class"
+            ]
+        },
+        {
+            "type": "org.gradle.kotlin.dsl.GradleApiKotlinDslExtensions_3nmb2qjzin72lydud9myfmci6Kt",
+            "member": "Class org.gradle.kotlin.dsl.GradleApiKotlinDslExtensions_3nmb2qjzin72lydud9myfmci6Kt",
+            "acceptation": "Adding generated Kotlin DSL extensions for Gradle API to the binary compatibility check",
+            "changes": []
+        },
+        {
+            "type": "org.gradle.kotlin.dsl.GradleApiKotlinDslExtensions_3nmb2qjzin72lydud9myfmci6Kt",
+            "member": "Method org.gradle.kotlin.dsl.GradleApiKotlinDslExtensions_3nmb2qjzin72lydud9myfmci6Kt.setConfigProperties(org.gradle.api.plugins.quality.CheckstyleExtension,kotlin.Pair[])",
+            "acceptation": "Adding generated Kotlin DSL extensions for Gradle API to the binary compatibility check",
+            "changes": [
+                "Method added to public class"
+            ]
+        },
+        {
+            "type": "org.gradle.kotlin.dsl.GradleApiKotlinDslExtensions_3sx1g6kmdmnb8jxwpxvm4pxs0Kt",
+            "member": "Class org.gradle.kotlin.dsl.GradleApiKotlinDslExtensions_3sx1g6kmdmnb8jxwpxvm4pxs0Kt",
+            "acceptation": "Adding generated Kotlin DSL extensions for Gradle API to the binary compatibility check",
+            "changes": []
+        },
+        {
+            "type": "org.gradle.kotlin.dsl.GradleApiKotlinDslExtensions_3sx1g6kmdmnb8jxwpxvm4pxs0Kt",
+            "member": "Method org.gradle.kotlin.dsl.GradleApiKotlinDslExtensions_3sx1g6kmdmnb8jxwpxvm4pxs0Kt.named(org.gradle.api.tasks.TaskCollection,java.lang.String,kotlin.reflect.KClass)",
+            "acceptation": "Adding generated Kotlin DSL extensions for Gradle API to the binary compatibility check",
+            "changes": [
+                "Method added to public class"
+            ]
+        },
+        {
+            "type": "org.gradle.kotlin.dsl.GradleApiKotlinDslExtensions_3sx1g6kmdmnb8jxwpxvm4pxs0Kt",
+            "member": "Method org.gradle.kotlin.dsl.GradleApiKotlinDslExtensions_3sx1g6kmdmnb8jxwpxvm4pxs0Kt.named(org.gradle.api.tasks.TaskCollection,java.lang.String,kotlin.reflect.KClass,org.gradle.api.Action)",
+            "acceptation": "Adding generated Kotlin DSL extensions for Gradle API to the binary compatibility check",
+            "changes": [
+                "Method added to public class"
+            ]
+        },
+        {
+            "type": "org.gradle.kotlin.dsl.GradleApiKotlinDslExtensions_3sx1g6kmdmnb8jxwpxvm4pxs0Kt",
+            "member": "Method org.gradle.kotlin.dsl.GradleApiKotlinDslExtensions_3sx1g6kmdmnb8jxwpxvm4pxs0Kt.withType(org.gradle.api.tasks.TaskCollection,kotlin.reflect.KClass)",
+            "acceptation": "Adding generated Kotlin DSL extensions for Gradle API to the binary compatibility check",
+            "changes": [
+                "Method added to public class"
+            ]
+        },
+        {
+            "type": "org.gradle.kotlin.dsl.GradleApiKotlinDslExtensions_4bjyvck275dm80nsvunexs63sKt",
+            "member": "Class org.gradle.kotlin.dsl.GradleApiKotlinDslExtensions_4bjyvck275dm80nsvunexs63sKt",
+            "acceptation": "Adding generated Kotlin DSL extensions for Gradle API to the binary compatibility check",
+            "changes": []
+        },
+        {
+            "type": "org.gradle.kotlin.dsl.GradleApiKotlinDslExtensions_4bjyvck275dm80nsvunexs63sKt",
+            "member": "Method org.gradle.kotlin.dsl.GradleApiKotlinDslExtensions_4bjyvck275dm80nsvunexs63sKt.apply(org.gradle.api.plugins.PluginManager,kotlin.reflect.KClass)",
+            "acceptation": "Adding generated Kotlin DSL extensions for Gradle API to the binary compatibility check",
+            "changes": [
+                "Method added to public class"
+            ]
+        },
+        {
+            "type": "org.gradle.kotlin.dsl.GradleApiKotlinDslExtensions_4eu6i08rw85sthowmqs31rom6Kt",
+            "member": "Class org.gradle.kotlin.dsl.GradleApiKotlinDslExtensions_4eu6i08rw85sthowmqs31rom6Kt",
+            "acceptation": "Adding generated Kotlin DSL extensions for Gradle API to the binary compatibility check",
+            "changes": []
+        },
+        {
+            "type": "org.gradle.kotlin.dsl.GradleApiKotlinDslExtensions_4eu6i08rw85sthowmqs31rom6Kt",
+            "member": "Method org.gradle.kotlin.dsl.GradleApiKotlinDslExtensions_4eu6i08rw85sthowmqs31rom6Kt.credentials(org.gradle.api.provider.ProviderFactory,kotlin.reflect.KClass,java.lang.String)",
+            "acceptation": "Adding generated Kotlin DSL extensions for Gradle API to the binary compatibility check",
+            "changes": [
+                "Method added to public class"
+            ]
+        },
+        {
+            "type": "org.gradle.kotlin.dsl.GradleApiKotlinDslExtensions_4eu6i08rw85sthowmqs31rom6Kt",
+            "member": "Method org.gradle.kotlin.dsl.GradleApiKotlinDslExtensions_4eu6i08rw85sthowmqs31rom6Kt.credentials(org.gradle.api.provider.ProviderFactory,kotlin.reflect.KClass,org.gradle.api.provider.Provider)",
+            "acceptation": "Adding generated Kotlin DSL extensions for Gradle API to the binary compatibility check",
+            "changes": [
+                "Method added to public class"
+            ]
+        },
+        {
+            "type": "org.gradle.kotlin.dsl.GradleApiKotlinDslExtensions_4eu6i08rw85sthowmqs31rom6Kt",
+            "member": "Method org.gradle.kotlin.dsl.GradleApiKotlinDslExtensions_4eu6i08rw85sthowmqs31rom6Kt.of(org.gradle.api.provider.ProviderFactory,kotlin.reflect.KClass,org.gradle.api.Action)",
+            "acceptation": "Adding generated Kotlin DSL extensions for Gradle API to the binary compatibility check",
+            "changes": [
+                "Method added to public class"
+            ]
+        },
+        {
+            "type": "org.gradle.kotlin.dsl.GradleApiKotlinDslExtensions_4i8m7ubpazumv0o7fg1f6fdogKt",
+            "member": "Class org.gradle.kotlin.dsl.GradleApiKotlinDslExtensions_4i8m7ubpazumv0o7fg1f6fdogKt",
+            "acceptation": "Adding generated Kotlin DSL extensions for Gradle API to the binary compatibility check",
+            "changes": []
+        },
+        {
+            "type": "org.gradle.kotlin.dsl.GradleApiKotlinDslExtensions_4i8m7ubpazumv0o7fg1f6fdogKt",
+            "member": "Method org.gradle.kotlin.dsl.GradleApiKotlinDslExtensions_4i8m7ubpazumv0o7fg1f6fdogKt.environment(org.gradle.process.ProcessForkOptions,kotlin.Pair[])",
+            "acceptation": "Adding generated Kotlin DSL extensions for Gradle API to the binary compatibility check",
+            "changes": [
+                "Method added to public class"
+            ]
+        },
+        {
+            "type": "org.gradle.kotlin.dsl.GradleApiKotlinDslExtensions_4i8m7ubpazumv0o7fg1f6fdogKt",
+            "member": "Method org.gradle.kotlin.dsl.GradleApiKotlinDslExtensions_4i8m7ubpazumv0o7fg1f6fdogKt.setEnvironment(org.gradle.process.ProcessForkOptions,kotlin.Pair[])",
+            "acceptation": "Adding generated Kotlin DSL extensions for Gradle API to the binary compatibility check",
+            "changes": [
+                "Method added to public class"
+            ]
+        },
+        {
+            "type": "org.gradle.kotlin.dsl.GradleApiKotlinDslExtensions_4q8db0fju46ujraxcpjzpivn1Kt",
+            "member": "Class org.gradle.kotlin.dsl.GradleApiKotlinDslExtensions_4q8db0fju46ujraxcpjzpivn1Kt",
+            "acceptation": "Adding generated Kotlin DSL extensions for Gradle API to the binary compatibility check",
+            "changes": []
+        },
+        {
+            "type": "org.gradle.kotlin.dsl.GradleApiKotlinDslExtensions_4q8db0fju46ujraxcpjzpivn1Kt",
+            "member": "Method org.gradle.kotlin.dsl.GradleApiKotlinDslExtensions_4q8db0fju46ujraxcpjzpivn1Kt.define(org.gradle.api.tasks.compile.AbstractOptions,kotlin.Pair[])",
+            "acceptation": "Adding generated Kotlin DSL extensions for Gradle API to the binary compatibility check",
+            "changes": [
+                "Method added to public class"
+            ]
+        },
+        {
+            "type": "org.gradle.kotlin.dsl.GradleApiKotlinDslExtensions_4vqe7vkwi3h45wskb54l2vuiuKt",
+            "member": "Class org.gradle.kotlin.dsl.GradleApiKotlinDslExtensions_4vqe7vkwi3h45wskb54l2vuiuKt",
+            "acceptation": "Adding generated Kotlin DSL extensions for Gradle API to the binary compatibility check",
+            "changes": []
+        },
+        {
+            "type": "org.gradle.kotlin.dsl.GradleApiKotlinDslExtensions_4vqe7vkwi3h45wskb54l2vuiuKt",
+            "member": "Method org.gradle.kotlin.dsl.GradleApiKotlinDslExtensions_4vqe7vkwi3h45wskb54l2vuiuKt.systemProperties(org.gradle.process.JavaForkOptions,kotlin.Pair[])",
+            "acceptation": "Adding generated Kotlin DSL extensions for Gradle API to the binary compatibility check",
+            "changes": [
+                "Method added to public class"
+            ]
+        },
+        {
+            "type": "org.gradle.kotlin.dsl.GradleApiKotlinDslExtensions_4xzlmchnjfhf5wwk67zexqao1Kt",
+            "member": "Class org.gradle.kotlin.dsl.GradleApiKotlinDslExtensions_4xzlmchnjfhf5wwk67zexqao1Kt",
+            "acceptation": "Adding generated Kotlin DSL extensions for Gradle API to the binary compatibility check",
+            "changes": []
+        },
+        {
+            "type": "org.gradle.kotlin.dsl.GradleApiKotlinDslExtensions_4xzlmchnjfhf5wwk67zexqao1Kt",
+            "member": "Method org.gradle.kotlin.dsl.GradleApiKotlinDslExtensions_4xzlmchnjfhf5wwk67zexqao1Kt.registerIfAbsent(org.gradle.api.services.BuildServiceRegistry,java.lang.String,kotlin.reflect.KClass,org.gradle.api.Action)",
+            "acceptation": "Adding generated Kotlin DSL extensions for Gradle API to the binary compatibility check",
+            "changes": [
+                "Method added to public class"
+            ]
+        },
+        {
+            "type": "org.gradle.kotlin.dsl.GradleApiKotlinDslExtensions_51cz05pnhwbpe4qj0tu5dam2yKt",
+            "member": "Class org.gradle.kotlin.dsl.GradleApiKotlinDslExtensions_51cz05pnhwbpe4qj0tu5dam2yKt",
+            "acceptation": "Adding generated Kotlin DSL extensions for Gradle API to the binary compatibility check",
+            "changes": []
+        },
+        {
+            "type": "org.gradle.kotlin.dsl.GradleApiKotlinDslExtensions_51cz05pnhwbpe4qj0tu5dam2yKt",
+            "member": "Method org.gradle.kotlin.dsl.GradleApiKotlinDslExtensions_51cz05pnhwbpe4qj0tu5dam2yKt.add(org.gradle.api.attributes.CompatibilityRuleChain,kotlin.reflect.KClass)",
+            "acceptation": "Adding generated Kotlin DSL extensions for Gradle API to the binary compatibility check",
+            "changes": [
+                "Method added to public class"
+            ]
+        },
+        {
+            "type": "org.gradle.kotlin.dsl.GradleApiKotlinDslExtensions_51cz05pnhwbpe4qj0tu5dam2yKt",
+            "member": "Method org.gradle.kotlin.dsl.GradleApiKotlinDslExtensions_51cz05pnhwbpe4qj0tu5dam2yKt.add(org.gradle.api.attributes.CompatibilityRuleChain,kotlin.reflect.KClass,org.gradle.api.Action)",
+            "acceptation": "Adding generated Kotlin DSL extensions for Gradle API to the binary compatibility check",
+            "changes": [
+                "Method added to public class"
+            ]
+        },
+        {
+            "type": "org.gradle.kotlin.dsl.GradleApiKotlinDslExtensions_52mdecp60lwofxsvx7jrdkfqqKt",
+            "member": "Class org.gradle.kotlin.dsl.GradleApiKotlinDslExtensions_52mdecp60lwofxsvx7jrdkfqqKt",
+            "acceptation": "Adding generated Kotlin DSL extensions for Gradle API to the binary compatibility check",
+            "changes": []
+        },
+        {
+            "type": "org.gradle.kotlin.dsl.GradleApiKotlinDslExtensions_52mdecp60lwofxsvx7jrdkfqqKt",
+            "member": "Method org.gradle.kotlin.dsl.GradleApiKotlinDslExtensions_52mdecp60lwofxsvx7jrdkfqqKt.environment(org.gradle.api.tasks.AbstractExecTask,kotlin.Pair[])",
+            "acceptation": "Adding generated Kotlin DSL extensions for Gradle API to the binary compatibility check",
+            "changes": [
+                "Method added to public class"
+            ]
+        },
+        {
+            "type": "org.gradle.kotlin.dsl.GradleApiKotlinDslExtensions_58bgdnjpk5naazxhjmq6sqxtkKt",
+            "member": "Class org.gradle.kotlin.dsl.GradleApiKotlinDslExtensions_58bgdnjpk5naazxhjmq6sqxtkKt",
+            "acceptation": "Adding generated Kotlin DSL extensions for Gradle API to the binary compatibility check",
+            "changes": []
+        },
+        {
+            "type": "org.gradle.kotlin.dsl.GradleApiKotlinDslExtensions_58bgdnjpk5naazxhjmq6sqxtkKt",
+            "member": "Method org.gradle.kotlin.dsl.GradleApiKotlinDslExtensions_58bgdnjpk5naazxhjmq6sqxtkKt.withType(org.gradle.api.DomainObjectSet,kotlin.reflect.KClass)",
+            "acceptation": "Adding generated Kotlin DSL extensions for Gradle API to the binary compatibility check",
+            "changes": [
+                "Method added to public class"
+            ]
+        },
+        {
+            "type": "org.gradle.kotlin.dsl.GradleApiKotlinDslExtensions_5grgf5iwqsk9k9dctivlytlbpKt",
+            "member": "Class org.gradle.kotlin.dsl.GradleApiKotlinDslExtensions_5grgf5iwqsk9k9dctivlytlbpKt",
+            "acceptation": "Adding generated Kotlin DSL extensions for Gradle API to the binary compatibility check",
+            "changes": []
+        },
+        {
+            "type": "org.gradle.kotlin.dsl.GradleApiKotlinDslExtensions_5grgf5iwqsk9k9dctivlytlbpKt",
+            "member": "Method org.gradle.kotlin.dsl.GradleApiKotlinDslExtensions_5grgf5iwqsk9k9dctivlytlbpKt.all(org.gradle.api.artifacts.dsl.ComponentMetadataHandler,kotlin.reflect.KClass)",
+            "acceptation": "Adding generated Kotlin DSL extensions for Gradle API to the binary compatibility check",
+            "changes": [
+                "Method added to public class"
+            ]
+        },
+        {
+            "type": "org.gradle.kotlin.dsl.GradleApiKotlinDslExtensions_5grgf5iwqsk9k9dctivlytlbpKt",
+            "member": "Method org.gradle.kotlin.dsl.GradleApiKotlinDslExtensions_5grgf5iwqsk9k9dctivlytlbpKt.all(org.gradle.api.artifacts.dsl.ComponentMetadataHandler,kotlin.reflect.KClass,org.gradle.api.Action)",
+            "acceptation": "Adding generated Kotlin DSL extensions for Gradle API to the binary compatibility check",
+            "changes": [
+                "Method added to public class"
+            ]
+        },
+        {
+            "type": "org.gradle.kotlin.dsl.GradleApiKotlinDslExtensions_5grgf5iwqsk9k9dctivlytlbpKt",
+            "member": "Method org.gradle.kotlin.dsl.GradleApiKotlinDslExtensions_5grgf5iwqsk9k9dctivlytlbpKt.withModule(org.gradle.api.artifacts.dsl.ComponentMetadataHandler,java.lang.Object,kotlin.reflect.KClass)",
+            "acceptation": "Adding generated Kotlin DSL extensions for Gradle API to the binary compatibility check",
+            "changes": [
+                "Method added to public class"
+            ]
+        },
+        {
+            "type": "org.gradle.kotlin.dsl.GradleApiKotlinDslExtensions_5grgf5iwqsk9k9dctivlytlbpKt",
+            "member": "Method org.gradle.kotlin.dsl.GradleApiKotlinDslExtensions_5grgf5iwqsk9k9dctivlytlbpKt.withModule(org.gradle.api.artifacts.dsl.ComponentMetadataHandler,java.lang.Object,kotlin.reflect.KClass,org.gradle.api.Action)",
+            "acceptation": "Adding generated Kotlin DSL extensions for Gradle API to the binary compatibility check",
+            "changes": [
+                "Method added to public class"
+            ]
+        },
+        {
+            "type": "org.gradle.kotlin.dsl.GradleApiKotlinDslExtensions_609zmbhp659gljyhrd1j6b82iKt",
+            "member": "Class org.gradle.kotlin.dsl.GradleApiKotlinDslExtensions_609zmbhp659gljyhrd1j6b82iKt",
+            "acceptation": "Adding generated Kotlin DSL extensions for Gradle API to the binary compatibility check",
+            "changes": []
+        },
+        {
+            "type": "org.gradle.kotlin.dsl.GradleApiKotlinDslExtensions_609zmbhp659gljyhrd1j6b82iKt",
+            "member": "Method org.gradle.kotlin.dsl.GradleApiKotlinDslExtensions_609zmbhp659gljyhrd1j6b82iKt.withType(org.gradle.api.plugins.PluginCollection,kotlin.reflect.KClass)",
+            "acceptation": "Adding generated Kotlin DSL extensions for Gradle API to the binary compatibility check",
+            "changes": [
+                "Method added to public class"
+            ]
+        },
+        {
+            "type": "org.gradle.kotlin.dsl.GradleApiKotlinDslExtensions_6d88jwat8i57xhkcwv0mltqfyKt",
+            "member": "Class org.gradle.kotlin.dsl.GradleApiKotlinDslExtensions_6d88jwat8i57xhkcwv0mltqfyKt",
+            "acceptation": "Adding generated Kotlin DSL extensions for Gradle API to the binary compatibility check",
+            "changes": []
+        },
+        {
+            "type": "org.gradle.kotlin.dsl.GradleApiKotlinDslExtensions_6d88jwat8i57xhkcwv0mltqfyKt",
+            "member": "Method org.gradle.kotlin.dsl.GradleApiKotlinDslExtensions_6d88jwat8i57xhkcwv0mltqfyKt.withNormalizer(org.gradle.api.tasks.TaskInputFilePropertyBuilder,kotlin.reflect.KClass)",
+            "acceptation": "Adding generated Kotlin DSL extensions for Gradle API to the binary compatibility check",
+            "changes": [
+                "Method added to public class"
+            ]
+        },
+        {
+            "type": "org.gradle.kotlin.dsl.GradleApiKotlinDslExtensions_6em2cyhahj71o8uu9vwswmumyKt",
+            "member": "Class org.gradle.kotlin.dsl.GradleApiKotlinDslExtensions_6em2cyhahj71o8uu9vwswmumyKt",
+            "acceptation": "Adding generated Kotlin DSL extensions for Gradle API to the binary compatibility check",
+            "changes": []
+        },
+        {
+            "type": "org.gradle.kotlin.dsl.GradleApiKotlinDslExtensions_6em2cyhahj71o8uu9vwswmumyKt",
+            "member": "Method org.gradle.kotlin.dsl.GradleApiKotlinDslExtensions_6em2cyhahj71o8uu9vwswmumyKt.always(org.gradle.api.flow.FlowScope,kotlin.reflect.KClass,org.gradle.api.Action)",
+            "acceptation": "Adding generated Kotlin DSL extensions for Gradle API to the binary compatibility check",
+            "changes": [
+                "Method added to public class"
+            ]
+        },
+        {
+            "type": "org.gradle.kotlin.dsl.GradleApiKotlinDslExtensions_6r8qmvh9gjcwpnl2oja3f2vx9Kt",
+            "member": "Class org.gradle.kotlin.dsl.GradleApiKotlinDslExtensions_6r8qmvh9gjcwpnl2oja3f2vx9Kt",
+            "acceptation": "Adding generated Kotlin DSL extensions for Gradle API to the binary compatibility check",
+            "changes": []
+        },
+        {
+            "type": "org.gradle.kotlin.dsl.GradleApiKotlinDslExtensions_6r8qmvh9gjcwpnl2oja3f2vx9Kt",
+            "member": "Method org.gradle.kotlin.dsl.GradleApiKotlinDslExtensions_6r8qmvh9gjcwpnl2oja3f2vx9Kt.project(org.gradle.api.artifacts.dsl.DependencyHandler,kotlin.Pair[])",
+            "acceptation": "Adding generated Kotlin DSL extensions for Gradle API to the binary compatibility check",
+            "changes": [
+                "Method added to public class"
+            ]
+        },
+        {
+            "type": "org.gradle.kotlin.dsl.GradleApiKotlinDslExtensions_6r8qmvh9gjcwpnl2oja3f2vx9Kt",
+            "member": "Method org.gradle.kotlin.dsl.GradleApiKotlinDslExtensions_6r8qmvh9gjcwpnl2oja3f2vx9Kt.registerTransform(org.gradle.api.artifacts.dsl.DependencyHandler,kotlin.reflect.KClass,org.gradle.api.Action)",
+            "acceptation": "Adding generated Kotlin DSL extensions for Gradle API to the binary compatibility check",
+            "changes": [
+                "Method added to public class"
+            ]
+        },
+        {
+            "type": "org.gradle.kotlin.dsl.GradleApiKotlinDslExtensions_7f4z1hymswj2v00z0evxlagpvKt",
+            "member": "Class org.gradle.kotlin.dsl.GradleApiKotlinDslExtensions_7f4z1hymswj2v00z0evxlagpvKt",
+            "acceptation": "Adding generated Kotlin DSL extensions for Gradle API to the binary compatibility check",
+            "changes": []
+        },
+        {
+            "type": "org.gradle.kotlin.dsl.GradleApiKotlinDslExtensions_7f4z1hymswj2v00z0evxlagpvKt",
+            "member": "Method org.gradle.kotlin.dsl.GradleApiKotlinDslExtensions_7f4z1hymswj2v00z0evxlagpvKt.registerBinding(org.gradle.api.ExtensiblePolymorphicDomainObjectContainer,kotlin.reflect.KClass,kotlin.reflect.KClass)",
+            "acceptation": "Adding generated Kotlin DSL extensions for Gradle API to the binary compatibility check",
+            "changes": [
+                "Method added to public class"
+            ]
+        },
+        {
+            "type": "org.gradle.kotlin.dsl.GradleApiKotlinDslExtensions_7nkz7sz02wy68crw98onupqumKt",
+            "member": "Class org.gradle.kotlin.dsl.GradleApiKotlinDslExtensions_7nkz7sz02wy68crw98onupqumKt",
+            "acceptation": "Adding generated Kotlin DSL extensions for Gradle API to the binary compatibility check",
+            "changes": []
+        },
+        {
+            "type": "org.gradle.kotlin.dsl.GradleApiKotlinDslExtensions_7nkz7sz02wy68crw98onupqumKt",
+            "member": "Method org.gradle.kotlin.dsl.GradleApiKotlinDslExtensions_7nkz7sz02wy68crw98onupqumKt.expand(org.gradle.api.file.CopySpec,kotlin.Pair[])",
+            "acceptation": "Adding generated Kotlin DSL extensions for Gradle API to the binary compatibility check",
+            "changes": [
+                "Method added to public class"
+            ]
+        },
+        {
+            "type": "org.gradle.kotlin.dsl.GradleApiKotlinDslExtensions_7nkz7sz02wy68crw98onupqumKt",
+            "member": "Method org.gradle.kotlin.dsl.GradleApiKotlinDslExtensions_7nkz7sz02wy68crw98onupqumKt.expand(org.gradle.api.file.CopySpec,kotlin.Pair[],org.gradle.api.Action)",
+            "acceptation": "Adding generated Kotlin DSL extensions for Gradle API to the binary compatibility check",
+            "changes": [
+                "Method added to public class"
+            ]
+        },
+        {
+            "type": "org.gradle.kotlin.dsl.GradleApiKotlinDslExtensions_7nkz7sz02wy68crw98onupqumKt",
+            "member": "Method org.gradle.kotlin.dsl.GradleApiKotlinDslExtensions_7nkz7sz02wy68crw98onupqumKt.filter(org.gradle.api.file.CopySpec,kotlin.reflect.KClass)",
+            "acceptation": "Adding generated Kotlin DSL extensions for Gradle API to the binary compatibility check",
+            "changes": [
+                "Method added to public class"
+            ]
+        },
+        {
+            "type": "org.gradle.kotlin.dsl.GradleApiKotlinDslExtensions_7nkz7sz02wy68crw98onupqumKt",
+            "member": "Method org.gradle.kotlin.dsl.GradleApiKotlinDslExtensions_7nkz7sz02wy68crw98onupqumKt.filter(org.gradle.api.file.CopySpec,kotlin.reflect.KClass,kotlin.Pair[])",
+            "acceptation": "Adding generated Kotlin DSL extensions for Gradle API to the binary compatibility check",
+            "changes": [
+                "Method added to public class"
+            ]
+        },
+        {
+            "type": "org.gradle.kotlin.dsl.GradleApiKotlinDslExtensions_7s4dflt5i20ylta59womvz4i0Kt",
+            "member": "Class org.gradle.kotlin.dsl.GradleApiKotlinDslExtensions_7s4dflt5i20ylta59womvz4i0Kt",
+            "acceptation": "Adding generated Kotlin DSL extensions for Gradle API to the binary compatibility check",
+            "changes": []
+        },
+        {
+            "type": "org.gradle.kotlin.dsl.GradleApiKotlinDslExtensions_7s4dflt5i20ylta59womvz4i0Kt",
+            "member": "Method org.gradle.kotlin.dsl.GradleApiKotlinDslExtensions_7s4dflt5i20ylta59womvz4i0Kt.named(org.gradle.api.NamedDomainObjectCollection,java.lang.String,kotlin.reflect.KClass)",
+            "acceptation": "Adding generated Kotlin DSL extensions for Gradle API to the binary compatibility check",
+            "changes": [
+                "Method added to public class"
+            ]
+        },
+        {
+            "type": "org.gradle.kotlin.dsl.GradleApiKotlinDslExtensions_7s4dflt5i20ylta59womvz4i0Kt",
+            "member": "Method org.gradle.kotlin.dsl.GradleApiKotlinDslExtensions_7s4dflt5i20ylta59womvz4i0Kt.named(org.gradle.api.NamedDomainObjectCollection,java.lang.String,kotlin.reflect.KClass,org.gradle.api.Action)",
+            "acceptation": "Adding generated Kotlin DSL extensions for Gradle API to the binary compatibility check",
+            "changes": [
+                "Method added to public class"
+            ]
+        },
+        {
+            "type": "org.gradle.kotlin.dsl.GradleApiKotlinDslExtensions_7s4dflt5i20ylta59womvz4i0Kt",
+            "member": "Method org.gradle.kotlin.dsl.GradleApiKotlinDslExtensions_7s4dflt5i20ylta59womvz4i0Kt.withType(org.gradle.api.NamedDomainObjectCollection,kotlin.reflect.KClass)",
+            "acceptation": "Adding generated Kotlin DSL extensions for Gradle API to the binary compatibility check",
+            "changes": [
+                "Method added to public class"
+            ]
+        },
+        {
+            "type": "org.gradle.kotlin.dsl.GradleApiKotlinDslExtensions_7sgaa1m4fcct5e6hhka0oifs7Kt",
+            "member": "Class org.gradle.kotlin.dsl.GradleApiKotlinDslExtensions_7sgaa1m4fcct5e6hhka0oifs7Kt",
+            "acceptation": "Adding generated Kotlin DSL extensions for Gradle API to the binary compatibility check",
+            "changes": []
+        },
+        {
+            "type": "org.gradle.kotlin.dsl.GradleApiKotlinDslExtensions_7sgaa1m4fcct5e6hhka0oifs7Kt",
+            "member": "Method org.gradle.kotlin.dsl.GradleApiKotlinDslExtensions_7sgaa1m4fcct5e6hhka0oifs7Kt.expand(org.gradle.api.tasks.AbstractCopyTask,kotlin.Pair[])",
+            "acceptation": "Adding generated Kotlin DSL extensions for Gradle API to the binary compatibility check",
+            "changes": [
+                "Method added to public class"
+            ]
+        },
+        {
+            "type": "org.gradle.kotlin.dsl.GradleApiKotlinDslExtensions_7sgaa1m4fcct5e6hhka0oifs7Kt",
+            "member": "Method org.gradle.kotlin.dsl.GradleApiKotlinDslExtensions_7sgaa1m4fcct5e6hhka0oifs7Kt.expand(org.gradle.api.tasks.AbstractCopyTask,kotlin.Pair[],org.gradle.api.Action)",
+            "acceptation": "Adding generated Kotlin DSL extensions for Gradle API to the binary compatibility check",
+            "changes": [
+                "Method added to public class"
+            ]
+        },
+        {
+            "type": "org.gradle.kotlin.dsl.GradleApiKotlinDslExtensions_7sgaa1m4fcct5e6hhka0oifs7Kt",
+            "member": "Method org.gradle.kotlin.dsl.GradleApiKotlinDslExtensions_7sgaa1m4fcct5e6hhka0oifs7Kt.filter(org.gradle.api.tasks.AbstractCopyTask,kotlin.reflect.KClass)",
+            "acceptation": "Adding generated Kotlin DSL extensions for Gradle API to the binary compatibility check",
+            "changes": [
+                "Method added to public class"
+            ]
+        },
+        {
+            "type": "org.gradle.kotlin.dsl.GradleApiKotlinDslExtensions_7sgaa1m4fcct5e6hhka0oifs7Kt",
+            "member": "Method org.gradle.kotlin.dsl.GradleApiKotlinDslExtensions_7sgaa1m4fcct5e6hhka0oifs7Kt.filter(org.gradle.api.tasks.AbstractCopyTask,kotlin.reflect.KClass,kotlin.Pair[])",
+            "acceptation": "Adding generated Kotlin DSL extensions for Gradle API to the binary compatibility check",
+            "changes": [
+                "Method added to public class"
+            ]
+        },
+        {
+            "type": "org.gradle.kotlin.dsl.GradleApiKotlinDslExtensions_87iiq4r8d2anat7cruxlw9c13Kt",
+            "member": "Class org.gradle.kotlin.dsl.GradleApiKotlinDslExtensions_87iiq4r8d2anat7cruxlw9c13Kt",
+            "acceptation": "Adding generated Kotlin DSL extensions for Gradle API to the binary compatibility check",
+            "changes": []
+        },
+        {
+            "type": "org.gradle.kotlin.dsl.GradleApiKotlinDslExtensions_87iiq4r8d2anat7cruxlw9c13Kt",
+            "member": "Method org.gradle.kotlin.dsl.GradleApiKotlinDslExtensions_87iiq4r8d2anat7cruxlw9c13Kt.debug(org.gradle.api.tasks.compile.CompileOptions,kotlin.Pair[])",
+            "acceptation": "Adding generated Kotlin DSL extensions for Gradle API to the binary compatibility check",
+            "changes": [
+                "Method added to public class"
+            ]
+        },
+        {
+            "type": "org.gradle.kotlin.dsl.GradleApiKotlinDslExtensions_87iiq4r8d2anat7cruxlw9c13Kt",
+            "member": "Method org.gradle.kotlin.dsl.GradleApiKotlinDslExtensions_87iiq4r8d2anat7cruxlw9c13Kt.fork(org.gradle.api.tasks.compile.CompileOptions,kotlin.Pair[])",
+            "acceptation": "Adding generated Kotlin DSL extensions for Gradle API to the binary compatibility check",
+            "changes": [
+                "Method added to public class"
+            ]
+        },
+        {
+            "type": "org.gradle.kotlin.dsl.GradleApiKotlinDslExtensions_88qk23aqx4tr7j0dbqh8lpcg5Kt",
+            "member": "Class org.gradle.kotlin.dsl.GradleApiKotlinDslExtensions_88qk23aqx4tr7j0dbqh8lpcg5Kt",
+            "acceptation": "Adding generated Kotlin DSL extensions for Gradle API to the binary compatibility check",
+            "changes": []
+        },
+        {
+            "type": "org.gradle.kotlin.dsl.GradleApiKotlinDslExtensions_88qk23aqx4tr7j0dbqh8lpcg5Kt",
+            "member": "Method org.gradle.kotlin.dsl.GradleApiKotlinDslExtensions_88qk23aqx4tr7j0dbqh8lpcg5Kt.properties(org.gradle.api.tasks.TaskInputs,kotlin.Pair[])",
+            "acceptation": "Adding generated Kotlin DSL extensions for Gradle API to the binary compatibility check",
+            "changes": [
+                "Method added to public class"
+            ]
+        },
+        {
+            "type": "org.gradle.kotlin.dsl.GradleApiKotlinDslExtensions_890tuy1y2y3ik43ikq7k8x4e8Kt",
+            "member": "Class org.gradle.kotlin.dsl.GradleApiKotlinDslExtensions_890tuy1y2y3ik43ikq7k8x4e8Kt",
+            "acceptation": "Adding generated Kotlin DSL extensions for Gradle API to the binary compatibility check",
+            "changes": []
+        },
+        {
+            "type": "org.gradle.kotlin.dsl.GradleApiKotlinDslExtensions_890tuy1y2y3ik43ikq7k8x4e8Kt",
+            "member": "Method org.gradle.kotlin.dsl.GradleApiKotlinDslExtensions_890tuy1y2y3ik43ikq7k8x4e8Kt.configureEach(org.gradle.language.BinaryCollection,kotlin.reflect.KClass,org.gradle.api.Action)",
+            "acceptation": "Adding generated Kotlin DSL extensions for Gradle API to the binary compatibility check",
+            "changes": [
+                "Method added to public class"
+            ]
+        },
+        {
+            "type": "org.gradle.kotlin.dsl.GradleApiKotlinDslExtensions_890tuy1y2y3ik43ikq7k8x4e8Kt",
+            "member": "Method org.gradle.kotlin.dsl.GradleApiKotlinDslExtensions_890tuy1y2y3ik43ikq7k8x4e8Kt.get(org.gradle.language.BinaryCollection,kotlin.reflect.KClass,org.gradle.api.specs.Spec)",
+            "acceptation": "Adding generated Kotlin DSL extensions for Gradle API to the binary compatibility check",
+            "changes": [
+                "Method added to public class"
+            ]
+        },
+        {
+            "type": "org.gradle.kotlin.dsl.GradleApiKotlinDslExtensions_890tuy1y2y3ik43ikq7k8x4e8Kt",
+            "member": "Method org.gradle.kotlin.dsl.GradleApiKotlinDslExtensions_890tuy1y2y3ik43ikq7k8x4e8Kt.whenElementFinalized(org.gradle.language.BinaryCollection,kotlin.reflect.KClass,org.gradle.api.Action)",
+            "acceptation": "Adding generated Kotlin DSL extensions for Gradle API to the binary compatibility check",
+            "changes": [
+                "Method added to public class"
+            ]
+        },
+        {
+            "type": "org.gradle.kotlin.dsl.GradleApiKotlinDslExtensions_890tuy1y2y3ik43ikq7k8x4e8Kt",
+            "member": "Method org.gradle.kotlin.dsl.GradleApiKotlinDslExtensions_890tuy1y2y3ik43ikq7k8x4e8Kt.whenElementKnown(org.gradle.language.BinaryCollection,kotlin.reflect.KClass,org.gradle.api.Action)",
+            "acceptation": "Adding generated Kotlin DSL extensions for Gradle API to the binary compatibility check",
+            "changes": [
+                "Method added to public class"
+            ]
+        },
+        {
+            "type": "org.gradle.kotlin.dsl.GradleApiKotlinDslExtensions_8tlt3ezu4cu8d6afi709nfjgnKt",
+            "member": "Class org.gradle.kotlin.dsl.GradleApiKotlinDslExtensions_8tlt3ezu4cu8d6afi709nfjgnKt",
+            "acceptation": "Adding generated Kotlin DSL extensions for Gradle API to the binary compatibility check",
+            "changes": []
+        },
+        {
+            "type": "org.gradle.kotlin.dsl.GradleApiKotlinDslExtensions_8tlt3ezu4cu8d6afi709nfjgnKt",
+            "member": "Method org.gradle.kotlin.dsl.GradleApiKotlinDslExtensions_8tlt3ezu4cu8d6afi709nfjgnKt.properties(org.gradle.api.tasks.WriteProperties,kotlin.Pair[])",
+            "acceptation": "Adding generated Kotlin DSL extensions for Gradle API to the binary compatibility check",
+            "changes": [
+                "Method added to public class"
+            ]
+        },
+        {
+            "type": "org.gradle.kotlin.dsl.GradleApiKotlinDslExtensions_8tlt3ezu4cu8d6afi709nfjgnKt",
+            "member": "Method org.gradle.kotlin.dsl.GradleApiKotlinDslExtensions_8tlt3ezu4cu8d6afi709nfjgnKt.setProperties(org.gradle.api.tasks.WriteProperties,kotlin.Pair[])",
+            "acceptation": "Adding generated Kotlin DSL extensions for Gradle API to the binary compatibility check",
+            "changes": [
+                "Method added to public class"
+            ]
+        },
+        {
+            "type": "org.gradle.kotlin.dsl.GradleApiKotlinDslExtensions_8xle22tzu43ezso8mcqsuzcfqKt",
+            "member": "Class org.gradle.kotlin.dsl.GradleApiKotlinDslExtensions_8xle22tzu43ezso8mcqsuzcfqKt",
+            "acceptation": "Adding generated Kotlin DSL extensions for Gradle API to the binary compatibility check",
+            "changes": []
+        },
+        {
+            "type": "org.gradle.kotlin.dsl.GradleApiKotlinDslExtensions_8xle22tzu43ezso8mcqsuzcfqKt",
+            "member": "Method org.gradle.kotlin.dsl.GradleApiKotlinDslExtensions_8xle22tzu43ezso8mcqsuzcfqKt.findModel(org.gradle.tooling.BuildController,kotlin.reflect.KClass)",
+            "acceptation": "Adding generated Kotlin DSL extensions for Gradle API to the binary compatibility check",
+            "changes": [
+                "Method added to public class"
+            ]
+        },
+        {
+            "type": "org.gradle.kotlin.dsl.GradleApiKotlinDslExtensions_8xle22tzu43ezso8mcqsuzcfqKt",
+            "member": "Method org.gradle.kotlin.dsl.GradleApiKotlinDslExtensions_8xle22tzu43ezso8mcqsuzcfqKt.findModel(org.gradle.tooling.BuildController,kotlin.reflect.KClass,kotlin.reflect.KClass,org.gradle.api.Action)",
+            "acceptation": "Adding generated Kotlin DSL extensions for Gradle API to the binary compatibility check",
+            "changes": [
+                "Method added to public class"
+            ]
+        },
+        {
+            "type": "org.gradle.kotlin.dsl.GradleApiKotlinDslExtensions_8xle22tzu43ezso8mcqsuzcfqKt",
+            "member": "Method org.gradle.kotlin.dsl.GradleApiKotlinDslExtensions_8xle22tzu43ezso8mcqsuzcfqKt.findModel(org.gradle.tooling.BuildController,org.gradle.tooling.model.Model,kotlin.reflect.KClass)",
+            "acceptation": "Adding generated Kotlin DSL extensions for Gradle API to the binary compatibility check",
+            "changes": [
+                "Method added to public class"
+            ]
+        },
+        {
+            "type": "org.gradle.kotlin.dsl.GradleApiKotlinDslExtensions_8xle22tzu43ezso8mcqsuzcfqKt",
+            "member": "Method org.gradle.kotlin.dsl.GradleApiKotlinDslExtensions_8xle22tzu43ezso8mcqsuzcfqKt.findModel(org.gradle.tooling.BuildController,org.gradle.tooling.model.Model,kotlin.reflect.KClass,kotlin.reflect.KClass,org.gradle.api.Action)",
+            "acceptation": "Adding generated Kotlin DSL extensions for Gradle API to the binary compatibility check",
+            "changes": [
+                "Method added to public class"
+            ]
+        },
+        {
+            "type": "org.gradle.kotlin.dsl.GradleApiKotlinDslExtensions_8xle22tzu43ezso8mcqsuzcfqKt",
+            "member": "Method org.gradle.kotlin.dsl.GradleApiKotlinDslExtensions_8xle22tzu43ezso8mcqsuzcfqKt.getCanQueryProjectModelInParallel(org.gradle.tooling.BuildController,kotlin.reflect.KClass)",
+            "acceptation": "Adding generated Kotlin DSL extensions for Gradle API to the binary compatibility check",
+            "changes": [
+                "Method added to public class"
+            ]
+        },
+        {
+            "type": "org.gradle.kotlin.dsl.GradleApiKotlinDslExtensions_8xle22tzu43ezso8mcqsuzcfqKt",
+            "member": "Method org.gradle.kotlin.dsl.GradleApiKotlinDslExtensions_8xle22tzu43ezso8mcqsuzcfqKt.getModel(org.gradle.tooling.BuildController,kotlin.reflect.KClass)",
+            "acceptation": "Adding generated Kotlin DSL extensions for Gradle API to the binary compatibility check",
+            "changes": [
+                "Method added to public class"
+            ]
+        },
+        {
+            "type": "org.gradle.kotlin.dsl.GradleApiKotlinDslExtensions_8xle22tzu43ezso8mcqsuzcfqKt",
+            "member": "Method org.gradle.kotlin.dsl.GradleApiKotlinDslExtensions_8xle22tzu43ezso8mcqsuzcfqKt.getModel(org.gradle.tooling.BuildController,kotlin.reflect.KClass,kotlin.reflect.KClass,org.gradle.api.Action)",
+            "acceptation": "Adding generated Kotlin DSL extensions for Gradle API to the binary compatibility check",
+            "changes": [
+                "Method added to public class"
+            ]
+        },
+        {
+            "type": "org.gradle.kotlin.dsl.GradleApiKotlinDslExtensions_8xle22tzu43ezso8mcqsuzcfqKt",
+            "member": "Method org.gradle.kotlin.dsl.GradleApiKotlinDslExtensions_8xle22tzu43ezso8mcqsuzcfqKt.getModel(org.gradle.tooling.BuildController,org.gradle.tooling.model.Model,kotlin.reflect.KClass)",
+            "acceptation": "Adding generated Kotlin DSL extensions for Gradle API to the binary compatibility check",
+            "changes": [
+                "Method added to public class"
+            ]
+        },
+        {
+            "type": "org.gradle.kotlin.dsl.GradleApiKotlinDslExtensions_8xle22tzu43ezso8mcqsuzcfqKt",
+            "member": "Method org.gradle.kotlin.dsl.GradleApiKotlinDslExtensions_8xle22tzu43ezso8mcqsuzcfqKt.getModel(org.gradle.tooling.BuildController,org.gradle.tooling.model.Model,kotlin.reflect.KClass,kotlin.reflect.KClass,org.gradle.api.Action)",
+            "acceptation": "Adding generated Kotlin DSL extensions for Gradle API to the binary compatibility check",
+            "changes": [
+                "Method added to public class"
+            ]
+        },
+        {
+            "type": "org.gradle.kotlin.dsl.GradleApiKotlinDslExtensions_913w5ajggwmo37gebhdmau77qKt",
+            "member": "Class org.gradle.kotlin.dsl.GradleApiKotlinDslExtensions_913w5ajggwmo37gebhdmau77qKt",
+            "acceptation": "Adding generated Kotlin DSL extensions for Gradle API to the binary compatibility check",
+            "changes": []
+        },
+        {
+            "type": "org.gradle.kotlin.dsl.GradleApiKotlinDslExtensions_913w5ajggwmo37gebhdmau77qKt",
+            "member": "Method org.gradle.kotlin.dsl.GradleApiKotlinDslExtensions_913w5ajggwmo37gebhdmau77qKt.submit(org.gradle.workers.WorkQueue,kotlin.reflect.KClass,org.gradle.api.Action)",
+            "acceptation": "Adding generated Kotlin DSL extensions for Gradle API to the binary compatibility check",
+            "changes": [
+                "Method added to public class"
+            ]
+        },
+        {
+            "type": "org.gradle.kotlin.dsl.GradleApiKotlinDslExtensions_9e88t8txwba297cni0pn13atxKt",
+            "member": "Class org.gradle.kotlin.dsl.GradleApiKotlinDslExtensions_9e88t8txwba297cni0pn13atxKt",
+            "acceptation": "Adding generated Kotlin DSL extensions for Gradle API to the binary compatibility check",
+            "changes": []
+        },
+        {
+            "type": "org.gradle.kotlin.dsl.GradleApiKotlinDslExtensions_9e88t8txwba297cni0pn13atxKt",
+            "member": "Method org.gradle.kotlin.dsl.GradleApiKotlinDslExtensions_9e88t8txwba297cni0pn13atxKt.attributes(org.gradle.api.java.archives.Manifest,java.lang.String,kotlin.Pair[])",
+            "acceptation": "Adding generated Kotlin DSL extensions for Gradle API to the binary compatibility check",
+            "changes": [
+                "Method added to public class"
+            ]
+        },
+        {
+            "type": "org.gradle.kotlin.dsl.GradleApiKotlinDslExtensions_9e88t8txwba297cni0pn13atxKt",
+            "member": "Method org.gradle.kotlin.dsl.GradleApiKotlinDslExtensions_9e88t8txwba297cni0pn13atxKt.attributes(org.gradle.api.java.archives.Manifest,kotlin.Pair[])",
+            "acceptation": "Adding generated Kotlin DSL extensions for Gradle API to the binary compatibility check",
+            "changes": [
+                "Method added to public class"
+            ]
+        },
+        {
+            "type": "org.gradle.kotlin.dsl.GradleApiKotlinDslExtensions_a7pwanwto8dellniw7mgcqeu1Kt",
+            "member": "Class org.gradle.kotlin.dsl.GradleApiKotlinDslExtensions_a7pwanwto8dellniw7mgcqeu1Kt",
+            "acceptation": "Adding generated Kotlin DSL extensions for Gradle API to the binary compatibility check",
+            "changes": []
+        },
+        {
+            "type": "org.gradle.kotlin.dsl.GradleApiKotlinDslExtensions_a7pwanwto8dellniw7mgcqeu1Kt",
+            "member": "Method org.gradle.kotlin.dsl.GradleApiKotlinDslExtensions_a7pwanwto8dellniw7mgcqeu1Kt.getDescriptor(org.gradle.api.artifacts.ComponentMetadataContext,kotlin.reflect.KClass)",
+            "acceptation": "Adding generated Kotlin DSL extensions for Gradle API to the binary compatibility check",
+            "changes": [
+                "Method added to public class"
+            ]
+        },
+        {
+            "type": "org.gradle.kotlin.dsl.GradleApiKotlinDslExtensions_ah6taj10ozq1dsj87aah4t726Kt",
+            "member": "Class org.gradle.kotlin.dsl.GradleApiKotlinDslExtensions_ah6taj10ozq1dsj87aah4t726Kt",
+            "acceptation": "Adding generated Kotlin DSL extensions for Gradle API to the binary compatibility check",
+            "changes": []
+        },
+        {
+            "type": "org.gradle.kotlin.dsl.GradleApiKotlinDslExtensions_ah6taj10ozq1dsj87aah4t726Kt",
+            "member": "Method org.gradle.kotlin.dsl.GradleApiKotlinDslExtensions_ah6taj10ozq1dsj87aah4t726Kt.environment(org.gradle.api.tasks.JavaExec,kotlin.Pair[])",
+            "acceptation": "Adding generated Kotlin DSL extensions for Gradle API to the binary compatibility check",
+            "changes": [
+                "Method added to public class"
+            ]
+        },
+        {
+            "type": "org.gradle.kotlin.dsl.GradleApiKotlinDslExtensions_ah6taj10ozq1dsj87aah4t726Kt",
+            "member": "Method org.gradle.kotlin.dsl.GradleApiKotlinDslExtensions_ah6taj10ozq1dsj87aah4t726Kt.systemProperties(org.gradle.api.tasks.JavaExec,kotlin.Pair[])",
+            "acceptation": "Adding generated Kotlin DSL extensions for Gradle API to the binary compatibility check",
+            "changes": [
+                "Method added to public class"
+            ]
+        },
+        {
+            "type": "org.gradle.kotlin.dsl.GradleApiKotlinDslExtensions_alnsdum5fytm58sus4e9h7p4qKt",
+            "member": "Class org.gradle.kotlin.dsl.GradleApiKotlinDslExtensions_alnsdum5fytm58sus4e9h7p4qKt",
+            "acceptation": "Adding generated Kotlin DSL extensions for Gradle API to the binary compatibility check",
+            "changes": []
+        },
+        {
+            "type": "org.gradle.kotlin.dsl.GradleApiKotlinDslExtensions_alnsdum5fytm58sus4e9h7p4qKt",
+            "member": "Method org.gradle.kotlin.dsl.GradleApiKotlinDslExtensions_alnsdum5fytm58sus4e9h7p4qKt.setComponentVersionsLister(org.gradle.api.artifacts.repositories.MetadataSupplierAware,kotlin.reflect.KClass)",
+            "acceptation": "Adding generated Kotlin DSL extensions for Gradle API to the binary compatibility check",
+            "changes": [
+                "Method added to public class"
+            ]
+        },
+        {
+            "type": "org.gradle.kotlin.dsl.GradleApiKotlinDslExtensions_alnsdum5fytm58sus4e9h7p4qKt",
+            "member": "Method org.gradle.kotlin.dsl.GradleApiKotlinDslExtensions_alnsdum5fytm58sus4e9h7p4qKt.setComponentVersionsLister(org.gradle.api.artifacts.repositories.MetadataSupplierAware,kotlin.reflect.KClass,org.gradle.api.Action)",
+            "acceptation": "Adding generated Kotlin DSL extensions for Gradle API to the binary compatibility check",
+            "changes": [
+                "Method added to public class"
+            ]
+        },
+        {
+            "type": "org.gradle.kotlin.dsl.GradleApiKotlinDslExtensions_alnsdum5fytm58sus4e9h7p4qKt",
+            "member": "Method org.gradle.kotlin.dsl.GradleApiKotlinDslExtensions_alnsdum5fytm58sus4e9h7p4qKt.setMetadataSupplier(org.gradle.api.artifacts.repositories.MetadataSupplierAware,kotlin.reflect.KClass)",
+            "acceptation": "Adding generated Kotlin DSL extensions for Gradle API to the binary compatibility check",
+            "changes": [
+                "Method added to public class"
+            ]
+        },
+        {
+            "type": "org.gradle.kotlin.dsl.GradleApiKotlinDslExtensions_alnsdum5fytm58sus4e9h7p4qKt",
+            "member": "Method org.gradle.kotlin.dsl.GradleApiKotlinDslExtensions_alnsdum5fytm58sus4e9h7p4qKt.setMetadataSupplier(org.gradle.api.artifacts.repositories.MetadataSupplierAware,kotlin.reflect.KClass,org.gradle.api.Action)",
+            "acceptation": "Adding generated Kotlin DSL extensions for Gradle API to the binary compatibility check",
+            "changes": [
+                "Method added to public class"
+            ]
+        },
+        {
+            "type": "org.gradle.kotlin.dsl.GradleApiKotlinDslExtensions_aqc1prcup7wqxn1mei06ppzojKt",
+            "member": "Class org.gradle.kotlin.dsl.GradleApiKotlinDslExtensions_aqc1prcup7wqxn1mei06ppzojKt",
+            "acceptation": "Adding generated Kotlin DSL extensions for Gradle API to the binary compatibility check",
+            "changes": []
+        },
+        {
+            "type": "org.gradle.kotlin.dsl.GradleApiKotlinDslExtensions_aqc1prcup7wqxn1mei06ppzojKt",
+            "member": "Method org.gradle.kotlin.dsl.GradleApiKotlinDslExtensions_aqc1prcup7wqxn1mei06ppzojKt.containerWithType(org.gradle.api.PolymorphicDomainObjectContainer,kotlin.reflect.KClass)",
+            "acceptation": "Adding generated Kotlin DSL extensions for Gradle API to the binary compatibility check",
+            "changes": [
+                "Method added to public class"
+            ]
+        },
+        {
+            "type": "org.gradle.kotlin.dsl.GradleApiKotlinDslExtensions_aqc1prcup7wqxn1mei06ppzojKt",
+            "member": "Method org.gradle.kotlin.dsl.GradleApiKotlinDslExtensions_aqc1prcup7wqxn1mei06ppzojKt.create(org.gradle.api.PolymorphicDomainObjectContainer,java.lang.String,kotlin.reflect.KClass)",
+            "acceptation": "Adding generated Kotlin DSL extensions for Gradle API to the binary compatibility check",
+            "changes": [
+                "Method added to public class"
+            ]
+        },
+        {
+            "type": "org.gradle.kotlin.dsl.GradleApiKotlinDslExtensions_aqc1prcup7wqxn1mei06ppzojKt",
+            "member": "Method org.gradle.kotlin.dsl.GradleApiKotlinDslExtensions_aqc1prcup7wqxn1mei06ppzojKt.create(org.gradle.api.PolymorphicDomainObjectContainer,java.lang.String,kotlin.reflect.KClass,org.gradle.api.Action)",
+            "acceptation": "Adding generated Kotlin DSL extensions for Gradle API to the binary compatibility check",
+            "changes": [
+                "Method added to public class"
+            ]
+        },
+        {
+            "type": "org.gradle.kotlin.dsl.GradleApiKotlinDslExtensions_aqc1prcup7wqxn1mei06ppzojKt",
+            "member": "Method org.gradle.kotlin.dsl.GradleApiKotlinDslExtensions_aqc1prcup7wqxn1mei06ppzojKt.maybeCreate(org.gradle.api.PolymorphicDomainObjectContainer,java.lang.String,kotlin.reflect.KClass)",
+            "acceptation": "Adding generated Kotlin DSL extensions for Gradle API to the binary compatibility check",
+            "changes": [
+                "Method added to public class"
+            ]
+        },
+        {
+            "type": "org.gradle.kotlin.dsl.GradleApiKotlinDslExtensions_aqc1prcup7wqxn1mei06ppzojKt",
+            "member": "Method org.gradle.kotlin.dsl.GradleApiKotlinDslExtensions_aqc1prcup7wqxn1mei06ppzojKt.register(org.gradle.api.PolymorphicDomainObjectContainer,java.lang.String,kotlin.reflect.KClass)",
+            "acceptation": "Adding generated Kotlin DSL extensions for Gradle API to the binary compatibility check",
+            "changes": [
+                "Method added to public class"
+            ]
+        },
+        {
+            "type": "org.gradle.kotlin.dsl.GradleApiKotlinDslExtensions_aqc1prcup7wqxn1mei06ppzojKt",
+            "member": "Method org.gradle.kotlin.dsl.GradleApiKotlinDslExtensions_aqc1prcup7wqxn1mei06ppzojKt.register(org.gradle.api.PolymorphicDomainObjectContainer,java.lang.String,kotlin.reflect.KClass,org.gradle.api.Action)",
+            "acceptation": "Adding generated Kotlin DSL extensions for Gradle API to the binary compatibility check",
+            "changes": [
+                "Method added to public class"
+            ]
+        },
+        {
+            "type": "org.gradle.kotlin.dsl.GradleApiKotlinDslExtensions_atax470l3ngupolpii62aprgeKt",
+            "member": "Class org.gradle.kotlin.dsl.GradleApiKotlinDslExtensions_atax470l3ngupolpii62aprgeKt",
+            "acceptation": "Adding generated Kotlin DSL extensions for Gradle API to the binary compatibility check",
+            "changes": []
+        },
+        {
+            "type": "org.gradle.kotlin.dsl.GradleApiKotlinDslExtensions_atax470l3ngupolpii62aprgeKt",
+            "member": "Method org.gradle.kotlin.dsl.GradleApiKotlinDslExtensions_atax470l3ngupolpii62aprgeKt.apply(org.gradle.api.plugins.PluginAware,kotlin.Pair[])",
+            "acceptation": "Adding generated Kotlin DSL extensions for Gradle API to the binary compatibility check",
+            "changes": [
+                "Method added to public class"
+            ]
+        },
+        {
+            "type": "org.gradle.kotlin.dsl.GradleApiKotlinDslExtensions_b2kx09idck9f7urqomra9sskmKt",
+            "member": "Class org.gradle.kotlin.dsl.GradleApiKotlinDslExtensions_b2kx09idck9f7urqomra9sskmKt",
+            "acceptation": "Adding generated Kotlin DSL extensions for Gradle API to the binary compatibility check",
+            "changes": []
+        },
+        {
+            "type": "org.gradle.kotlin.dsl.GradleApiKotlinDslExtensions_b2kx09idck9f7urqomra9sskmKt",
+            "member": "Method org.gradle.kotlin.dsl.GradleApiKotlinDslExtensions_b2kx09idck9f7urqomra9sskmKt.from(org.gradle.vcs.VcsMapping,kotlin.reflect.KClass,org.gradle.api.Action)",
+            "acceptation": "Adding generated Kotlin DSL extensions for Gradle API to the binary compatibility check",
+            "changes": [
+                "Method added to public class"
+            ]
+        },
+        {
+            "type": "org.gradle.kotlin.dsl.GradleApiKotlinDslExtensions_b5t6md6hfpth5cttuqdhnoz9Kt",
+            "member": "Class org.gradle.kotlin.dsl.GradleApiKotlinDslExtensions_b5t6md6hfpth5cttuqdhnoz9Kt",
+            "acceptation": "Adding generated Kotlin DSL extensions for Gradle API to the binary compatibility check",
+            "changes": []
+        },
+        {
+            "type": "org.gradle.kotlin.dsl.GradleApiKotlinDslExtensions_b5t6md6hfpth5cttuqdhnoz9Kt",
+            "member": "Method org.gradle.kotlin.dsl.GradleApiKotlinDslExtensions_b5t6md6hfpth5cttuqdhnoz9Kt.expand(org.gradle.api.file.ContentFilterable,kotlin.Pair[])",
+            "acceptation": "Adding generated Kotlin DSL extensions for Gradle API to the binary compatibility check",
+            "changes": [
+                "Method added to public class"
+            ]
+        },
+        {
+            "type": "org.gradle.kotlin.dsl.GradleApiKotlinDslExtensions_b5t6md6hfpth5cttuqdhnoz9Kt",
+            "member": "Method org.gradle.kotlin.dsl.GradleApiKotlinDslExtensions_b5t6md6hfpth5cttuqdhnoz9Kt.expand(org.gradle.api.file.ContentFilterable,kotlin.Pair[],org.gradle.api.Action)",
+            "acceptation": "Adding generated Kotlin DSL extensions for Gradle API to the binary compatibility check",
+            "changes": [
+                "Method added to public class"
+            ]
+        },
+        {
+            "type": "org.gradle.kotlin.dsl.GradleApiKotlinDslExtensions_b5t6md6hfpth5cttuqdhnoz9Kt",
+            "member": "Method org.gradle.kotlin.dsl.GradleApiKotlinDslExtensions_b5t6md6hfpth5cttuqdhnoz9Kt.filter(org.gradle.api.file.ContentFilterable,kotlin.reflect.KClass)",
+            "acceptation": "Adding generated Kotlin DSL extensions for Gradle API to the binary compatibility check",
+            "changes": [
+                "Method added to public class"
+            ]
+        },
+        {
+            "type": "org.gradle.kotlin.dsl.GradleApiKotlinDslExtensions_b5t6md6hfpth5cttuqdhnoz9Kt",
+            "member": "Method org.gradle.kotlin.dsl.GradleApiKotlinDslExtensions_b5t6md6hfpth5cttuqdhnoz9Kt.filter(org.gradle.api.file.ContentFilterable,kotlin.reflect.KClass,kotlin.Pair[])",
+            "acceptation": "Adding generated Kotlin DSL extensions for Gradle API to the binary compatibility check",
+            "changes": [
+                "Method added to public class"
+            ]
+        },
+        {
+            "type": "org.gradle.kotlin.dsl.GradleApiKotlinDslExtensions_b6hreilpcqjozdnfv1zukrpxKt",
+            "member": "Class org.gradle.kotlin.dsl.GradleApiKotlinDslExtensions_b6hreilpcqjozdnfv1zukrpxKt",
+            "acceptation": "Adding generated Kotlin DSL extensions for Gradle API to the binary compatibility check",
+            "changes": []
+        },
+        {
+            "type": "org.gradle.kotlin.dsl.GradleApiKotlinDslExtensions_b6hreilpcqjozdnfv1zukrpxKt",
+            "member": "Method org.gradle.kotlin.dsl.GradleApiKotlinDslExtensions_b6hreilpcqjozdnfv1zukrpxKt.withType(org.gradle.api.DomainObjectCollection,kotlin.reflect.KClass)",
+            "acceptation": "Adding generated Kotlin DSL extensions for Gradle API to the binary compatibility check",
+            "changes": [
+                "Method added to public class"
+            ]
+        },
+        {
+            "type": "org.gradle.kotlin.dsl.GradleApiKotlinDslExtensions_b6hreilpcqjozdnfv1zukrpxKt",
+            "member": "Method org.gradle.kotlin.dsl.GradleApiKotlinDslExtensions_b6hreilpcqjozdnfv1zukrpxKt.withType(org.gradle.api.DomainObjectCollection,kotlin.reflect.KClass,org.gradle.api.Action)",
+            "acceptation": "Adding generated Kotlin DSL extensions for Gradle API to the binary compatibility check",
+            "changes": [
+                "Method added to public class"
+            ]
+        },
+        {
+            "type": "org.gradle.kotlin.dsl.GradleApiKotlinDslExtensions_betq8docbf37kdss0ee5bdszkKt",
+            "member": "Class org.gradle.kotlin.dsl.GradleApiKotlinDslExtensions_betq8docbf37kdss0ee5bdszkKt",
+            "acceptation": "Adding generated Kotlin DSL extensions for Gradle API to the binary compatibility check",
+            "changes": []
+        },
+        {
+            "type": "org.gradle.kotlin.dsl.GradleApiKotlinDslExtensions_betq8docbf37kdss0ee5bdszkKt",
+            "member": "Method org.gradle.kotlin.dsl.GradleApiKotlinDslExtensions_betq8docbf37kdss0ee5bdszkKt.withType(org.gradle.api.NamedDomainObjectList,kotlin.reflect.KClass)",
+            "acceptation": "Adding generated Kotlin DSL extensions for Gradle API to the binary compatibility check",
+            "changes": [
+                "Method added to public class"
+            ]
+        },
+        {
+            "type": "org.gradle.kotlin.dsl.GradleApiKotlinDslExtensions_bladuokkh8vcvynu9pi0fqdxbKt",
+            "member": "Class org.gradle.kotlin.dsl.GradleApiKotlinDslExtensions_bladuokkh8vcvynu9pi0fqdxbKt",
+            "acceptation": "Adding generated Kotlin DSL extensions for Gradle API to the binary compatibility check",
+            "changes": []
+        },
+        {
+            "type": "org.gradle.kotlin.dsl.GradleApiKotlinDslExtensions_bladuokkh8vcvynu9pi0fqdxbKt",
+            "member": "Method org.gradle.kotlin.dsl.GradleApiKotlinDslExtensions_bladuokkh8vcvynu9pi0fqdxbKt.container(org.gradle.api.Project,kotlin.reflect.KClass)",
+            "acceptation": "Adding generated Kotlin DSL extensions for Gradle API to the binary compatibility check",
+            "changes": [
+                "Method added to public class"
+            ]
+        },
+        {
+            "type": "org.gradle.kotlin.dsl.GradleApiKotlinDslExtensions_bladuokkh8vcvynu9pi0fqdxbKt",
+            "member": "Method org.gradle.kotlin.dsl.GradleApiKotlinDslExtensions_bladuokkh8vcvynu9pi0fqdxbKt.container(org.gradle.api.Project,kotlin.reflect.KClass,org.gradle.api.NamedDomainObjectFactory)",
+            "acceptation": "Adding generated Kotlin DSL extensions for Gradle API to the binary compatibility check",
+            "changes": [
+                "Method added to public class"
+            ]
+        },
+        {
+            "type": "org.gradle.kotlin.dsl.GradleApiKotlinDslExtensions_bladuokkh8vcvynu9pi0fqdxbKt",
+            "member": "Method org.gradle.kotlin.dsl.GradleApiKotlinDslExtensions_bladuokkh8vcvynu9pi0fqdxbKt.fileTree(org.gradle.api.Project,kotlin.Pair[])",
+            "acceptation": "Adding generated Kotlin DSL extensions for Gradle API to the binary compatibility check",
+            "changes": [
+                "Method added to public class"
+            ]
+        },
+        {
+            "type": "org.gradle.kotlin.dsl.GradleApiKotlinDslExtensions_bladuokkh8vcvynu9pi0fqdxbKt",
+            "member": "Method org.gradle.kotlin.dsl.GradleApiKotlinDslExtensions_bladuokkh8vcvynu9pi0fqdxbKt.task(org.gradle.api.Project,java.lang.String,kotlin.Pair[])",
+            "acceptation": "Adding generated Kotlin DSL extensions for Gradle API to the binary compatibility check",
+            "changes": [
+                "Method added to public class"
+            ]
+        },
+        {
+            "type": "org.gradle.kotlin.dsl.GradleApiKotlinDslExtensions_bvszmnv75ifin1wbtzzexd0v2Kt",
+            "member": "Class org.gradle.kotlin.dsl.GradleApiKotlinDslExtensions_bvszmnv75ifin1wbtzzexd0v2Kt",
+            "acceptation": "Adding generated Kotlin DSL extensions for Gradle API to the binary compatibility check",
+            "changes": []
+        },
+        {
+            "type": "org.gradle.kotlin.dsl.GradleApiKotlinDslExtensions_bvszmnv75ifin1wbtzzexd0v2Kt",
+            "member": "Method org.gradle.kotlin.dsl.GradleApiKotlinDslExtensions_bvszmnv75ifin1wbtzzexd0v2Kt.getDescriptor(org.gradle.api.artifacts.ComponentSelection,kotlin.reflect.KClass)",
+            "acceptation": "Adding generated Kotlin DSL extensions for Gradle API to the binary compatibility check",
+            "changes": [
+                "Method added to public class"
+            ]
+        },
+        {
+            "type": "org.gradle.kotlin.dsl.GradleApiKotlinDslExtensions_c6cekefx2p4w6y6mn9j6ksou4Kt",
+            "member": "Class org.gradle.kotlin.dsl.GradleApiKotlinDslExtensions_c6cekefx2p4w6y6mn9j6ksou4Kt",
+            "acceptation": "Adding generated Kotlin DSL extensions for Gradle API to the binary compatibility check",
+            "changes": []
+        },
+        {
+            "type": "org.gradle.kotlin.dsl.GradleApiKotlinDslExtensions_c6cekefx2p4w6y6mn9j6ksou4Kt",
+            "member": "Method org.gradle.kotlin.dsl.GradleApiKotlinDslExtensions_c6cekefx2p4w6y6mn9j6ksou4Kt.dir(org.gradle.api.tasks.SourceSetOutput,java.lang.Object,kotlin.Pair[])",
+            "acceptation": "Adding generated Kotlin DSL extensions for Gradle API to the binary compatibility check",
+            "changes": [
+                "Method added to public class"
+            ]
+        },
+        {
+            "type": "org.gradle.kotlin.dsl.GradleApiKotlinDslExtensions_ceyhl8hlyqnij91nybkngzfkjKt",
+            "member": "Class org.gradle.kotlin.dsl.GradleApiKotlinDslExtensions_ceyhl8hlyqnij91nybkngzfkjKt",
+            "acceptation": "Adding generated Kotlin DSL extensions for Gradle API to the binary compatibility check",
+            "changes": []
+        },
+        {
+            "type": "org.gradle.kotlin.dsl.GradleApiKotlinDslExtensions_ceyhl8hlyqnij91nybkngzfkjKt",
+            "member": "Method org.gradle.kotlin.dsl.GradleApiKotlinDslExtensions_ceyhl8hlyqnij91nybkngzfkjKt.create(org.gradle.platform.base.BinaryTasksCollection,java.lang.String,kotlin.reflect.KClass,org.gradle.api.Action)",
+            "acceptation": "Adding generated Kotlin DSL extensions for Gradle API to the binary compatibility check",
+            "changes": [
+                "Method added to public class"
+            ]
+        },
+        {
+            "type": "org.gradle.kotlin.dsl.GradleApiKotlinDslExtensions_cgmwxekq82whdgdahlr0cj8iiKt",
+            "member": "Class org.gradle.kotlin.dsl.GradleApiKotlinDslExtensions_cgmwxekq82whdgdahlr0cj8iiKt",
+            "acceptation": "Adding generated Kotlin DSL extensions for Gradle API to the binary compatibility check",
+            "changes": []
+        },
+        {
+            "type": "org.gradle.kotlin.dsl.GradleApiKotlinDslExtensions_cgmwxekq82whdgdahlr0cj8iiKt",
+            "member": "Method org.gradle.kotlin.dsl.GradleApiKotlinDslExtensions_cgmwxekq82whdgdahlr0cj8iiKt.defaultImplementation(org.gradle.platform.base.TypeBuilder,kotlin.reflect.KClass)",
+            "acceptation": "Adding generated Kotlin DSL extensions for Gradle API to the binary compatibility check",
+            "changes": [
+                "Method added to public class"
+            ]
+        },
+        {
+            "type": "org.gradle.kotlin.dsl.GradleApiKotlinDslExtensions_cgmwxekq82whdgdahlr0cj8iiKt",
+            "member": "Method org.gradle.kotlin.dsl.GradleApiKotlinDslExtensions_cgmwxekq82whdgdahlr0cj8iiKt.internalView(org.gradle.platform.base.TypeBuilder,kotlin.reflect.KClass)",
+            "acceptation": "Adding generated Kotlin DSL extensions for Gradle API to the binary compatibility check",
+            "changes": [
+                "Method added to public class"
+            ]
+        },
+        {
+            "type": "org.gradle.kotlin.dsl.GradleApiKotlinDslExtensions_cj6ec4ip9e6sve0k0dav2xdgtKt",
+            "member": "Class org.gradle.kotlin.dsl.GradleApiKotlinDslExtensions_cj6ec4ip9e6sve0k0dav2xdgtKt",
+            "acceptation": "Adding generated Kotlin DSL extensions for Gradle API to the binary compatibility check",
+            "changes": []
+        },
+        {
+            "type": "org.gradle.kotlin.dsl.GradleApiKotlinDslExtensions_cj6ec4ip9e6sve0k0dav2xdgtKt",
+            "member": "Method org.gradle.kotlin.dsl.GradleApiKotlinDslExtensions_cj6ec4ip9e6sve0k0dav2xdgtKt.getArtifacts(org.gradle.api.artifacts.result.ComponentArtifactsResult,kotlin.reflect.KClass)",
+            "acceptation": "Adding generated Kotlin DSL extensions for Gradle API to the binary compatibility check",
+            "changes": [
+                "Method added to public class"
+            ]
+        },
+        {
+            "type": "org.gradle.kotlin.dsl.GradleApiKotlinDslExtensions_cw38m8kck8xish1af93pdblz2Kt",
+            "member": "Class org.gradle.kotlin.dsl.GradleApiKotlinDslExtensions_cw38m8kck8xish1af93pdblz2Kt",
+            "acceptation": "Adding generated Kotlin DSL extensions for Gradle API to the binary compatibility check",
+            "changes": []
+        },
+        {
+            "type": "org.gradle.kotlin.dsl.GradleApiKotlinDslExtensions_cw38m8kck8xish1af93pdblz2Kt",
+            "member": "Method org.gradle.kotlin.dsl.GradleApiKotlinDslExtensions_cw38m8kck8xish1af93pdblz2Kt.flatDir(org.gradle.api.artifacts.dsl.RepositoryHandler,kotlin.Pair[])",
+            "acceptation": "Adding generated Kotlin DSL extensions for Gradle API to the binary compatibility check",
+            "changes": [
+                "Method added to public class"
+            ]
+        },
+        {
+            "type": "org.gradle.kotlin.dsl.GradleApiKotlinDslExtensions_cw38m8kck8xish1af93pdblz2Kt",
+            "member": "Method org.gradle.kotlin.dsl.GradleApiKotlinDslExtensions_cw38m8kck8xish1af93pdblz2Kt.mavenCentral(org.gradle.api.artifacts.dsl.RepositoryHandler,kotlin.Pair[])",
+            "acceptation": "Adding generated Kotlin DSL extensions for Gradle API to the binary compatibility check",
+            "changes": [
+                "Method added to public class"
+            ]
+        },
+        {
+            "type": "org.gradle.kotlin.dsl.GradleApiKotlinDslExtensions_cz5lmjfeaj6a5jylq0xwhv49wKt",
+            "member": "Class org.gradle.kotlin.dsl.GradleApiKotlinDslExtensions_cz5lmjfeaj6a5jylq0xwhv49wKt",
+            "acceptation": "Adding generated Kotlin DSL extensions for Gradle API to the binary compatibility check",
+            "changes": []
+        },
+        {
+            "type": "org.gradle.kotlin.dsl.GradleApiKotlinDslExtensions_cz5lmjfeaj6a5jylq0xwhv49wKt",
+            "member": "Method org.gradle.kotlin.dsl.GradleApiKotlinDslExtensions_cz5lmjfeaj6a5jylq0xwhv49wKt.plugin(org.gradle.api.plugins.ObjectConfigurationAction,kotlin.reflect.KClass)",
+            "acceptation": "Adding generated Kotlin DSL extensions for Gradle API to the binary compatibility check",
+            "changes": [
+                "Method added to public class"
+            ]
+        },
+        {
+            "type": "org.gradle.kotlin.dsl.GradleApiKotlinDslExtensions_cz5lmjfeaj6a5jylq0xwhv49wKt",
+            "member": "Method org.gradle.kotlin.dsl.GradleApiKotlinDslExtensions_cz5lmjfeaj6a5jylq0xwhv49wKt.type(org.gradle.api.plugins.ObjectConfigurationAction,kotlin.reflect.KClass)",
+            "acceptation": "Adding generated Kotlin DSL extensions for Gradle API to the binary compatibility check",
+            "changes": [
+                "Method added to public class"
+            ]
+        },
+        {
+            "type": "org.gradle.kotlin.dsl.GradleApiKotlinDslExtensions_dg8bak0kaqsdqqhi7xetmyiplKt",
+            "member": "Class org.gradle.kotlin.dsl.GradleApiKotlinDslExtensions_dg8bak0kaqsdqqhi7xetmyiplKt",
+            "acceptation": "Adding generated Kotlin DSL extensions for Gradle API to the binary compatibility check",
+            "changes": []
+        },
+        {
+            "type": "org.gradle.kotlin.dsl.GradleApiKotlinDslExtensions_dg8bak0kaqsdqqhi7xetmyiplKt",
+            "member": "Method org.gradle.kotlin.dsl.GradleApiKotlinDslExtensions_dg8bak0kaqsdqqhi7xetmyiplKt.add(org.gradle.api.plugins.ExtensionContainer,kotlin.reflect.KClass,java.lang.String,java.lang.Object)",
+            "acceptation": "Adding generated Kotlin DSL extensions for Gradle API to the binary compatibility check",
+            "changes": [
+                "Method added to public class"
+            ]
+        },
+        {
+            "type": "org.gradle.kotlin.dsl.GradleApiKotlinDslExtensions_dg8bak0kaqsdqqhi7xetmyiplKt",
+            "member": "Method org.gradle.kotlin.dsl.GradleApiKotlinDslExtensions_dg8bak0kaqsdqqhi7xetmyiplKt.configure(org.gradle.api.plugins.ExtensionContainer,kotlin.reflect.KClass,org.gradle.api.Action)",
+            "acceptation": "Adding generated Kotlin DSL extensions for Gradle API to the binary compatibility check",
+            "changes": [
+                "Method added to public class"
+            ]
+        },
+        {
+            "type": "org.gradle.kotlin.dsl.GradleApiKotlinDslExtensions_dg8bak0kaqsdqqhi7xetmyiplKt",
+            "member": "Method org.gradle.kotlin.dsl.GradleApiKotlinDslExtensions_dg8bak0kaqsdqqhi7xetmyiplKt.create(org.gradle.api.plugins.ExtensionContainer,java.lang.String,kotlin.reflect.KClass,java.lang.Object[])",
+            "acceptation": "Adding generated Kotlin DSL extensions for Gradle API to the binary compatibility check",
+            "changes": [
+                "Method added to public class"
+            ]
+        },
+        {
+            "type": "org.gradle.kotlin.dsl.GradleApiKotlinDslExtensions_dg8bak0kaqsdqqhi7xetmyiplKt",
+            "member": "Method org.gradle.kotlin.dsl.GradleApiKotlinDslExtensions_dg8bak0kaqsdqqhi7xetmyiplKt.create(org.gradle.api.plugins.ExtensionContainer,kotlin.reflect.KClass,java.lang.String,kotlin.reflect.KClass,java.lang.Object[])",
+            "acceptation": "Adding generated Kotlin DSL extensions for Gradle API to the binary compatibility check",
+            "changes": [
+                "Method added to public class"
+            ]
+        },
+        {
+            "type": "org.gradle.kotlin.dsl.GradleApiKotlinDslExtensions_dg8bak0kaqsdqqhi7xetmyiplKt",
+            "member": "Method org.gradle.kotlin.dsl.GradleApiKotlinDslExtensions_dg8bak0kaqsdqqhi7xetmyiplKt.create(org.gradle.api.plugins.ExtensionContainer,org.gradle.api.reflect.TypeOf,java.lang.String,kotlin.reflect.KClass,java.lang.Object[])",
+            "acceptation": "Adding generated Kotlin DSL extensions for Gradle API to the binary compatibility check",
+            "changes": [
+                "Method added to public class"
+            ]
+        },
+        {
+            "type": "org.gradle.kotlin.dsl.GradleApiKotlinDslExtensions_dg8bak0kaqsdqqhi7xetmyiplKt",
+            "member": "Method org.gradle.kotlin.dsl.GradleApiKotlinDslExtensions_dg8bak0kaqsdqqhi7xetmyiplKt.findByType(org.gradle.api.plugins.ExtensionContainer,kotlin.reflect.KClass)",
+            "acceptation": "Adding generated Kotlin DSL extensions for Gradle API to the binary compatibility check",
+            "changes": [
+                "Method added to public class"
+            ]
+        },
+        {
+            "type": "org.gradle.kotlin.dsl.GradleApiKotlinDslExtensions_dg8bak0kaqsdqqhi7xetmyiplKt",
+            "member": "Method org.gradle.kotlin.dsl.GradleApiKotlinDslExtensions_dg8bak0kaqsdqqhi7xetmyiplKt.getByType(org.gradle.api.plugins.ExtensionContainer,kotlin.reflect.KClass)",
+            "acceptation": "Adding generated Kotlin DSL extensions for Gradle API to the binary compatibility check",
+            "changes": [
+                "Method added to public class"
+            ]
+        },
+        {
+            "type": "org.gradle.kotlin.dsl.GradleApiKotlinDslExtensions_e5rk2x8o7f6mxp6bdlb58f4hrKt",
+            "member": "Class org.gradle.kotlin.dsl.GradleApiKotlinDslExtensions_e5rk2x8o7f6mxp6bdlb58f4hrKt",
+            "acceptation": "Adding generated Kotlin DSL extensions for Gradle API to the binary compatibility check",
+            "changes": []
+        },
+        {
+            "type": "org.gradle.kotlin.dsl.GradleApiKotlinDslExtensions_e5rk2x8o7f6mxp6bdlb58f4hrKt",
+            "member": "Method org.gradle.kotlin.dsl.GradleApiKotlinDslExtensions_e5rk2x8o7f6mxp6bdlb58f4hrKt.create(org.gradle.api.tasks.TaskContainer,java.lang.String,kotlin.reflect.KClass)",
+            "acceptation": "Adding generated Kotlin DSL extensions for Gradle API to the binary compatibility check",
+            "changes": [
+                "Method added to public class"
+            ]
+        },
+        {
+            "type": "org.gradle.kotlin.dsl.GradleApiKotlinDslExtensions_e5rk2x8o7f6mxp6bdlb58f4hrKt",
+            "member": "Method org.gradle.kotlin.dsl.GradleApiKotlinDslExtensions_e5rk2x8o7f6mxp6bdlb58f4hrKt.create(org.gradle.api.tasks.TaskContainer,java.lang.String,kotlin.reflect.KClass,java.lang.Object[])",
+            "acceptation": "Adding generated Kotlin DSL extensions for Gradle API to the binary compatibility check",
+            "changes": [
+                "Method added to public class"
+            ]
+        },
+        {
+            "type": "org.gradle.kotlin.dsl.GradleApiKotlinDslExtensions_e5rk2x8o7f6mxp6bdlb58f4hrKt",
+            "member": "Method org.gradle.kotlin.dsl.GradleApiKotlinDslExtensions_e5rk2x8o7f6mxp6bdlb58f4hrKt.create(org.gradle.api.tasks.TaskContainer,java.lang.String,kotlin.reflect.KClass,org.gradle.api.Action)",
+            "acceptation": "Adding generated Kotlin DSL extensions for Gradle API to the binary compatibility check",
+            "changes": [
+                "Method added to public class"
+            ]
+        },
+        {
+            "type": "org.gradle.kotlin.dsl.GradleApiKotlinDslExtensions_e5rk2x8o7f6mxp6bdlb58f4hrKt",
+            "member": "Method org.gradle.kotlin.dsl.GradleApiKotlinDslExtensions_e5rk2x8o7f6mxp6bdlb58f4hrKt.create(org.gradle.api.tasks.TaskContainer,kotlin.Pair[])",
+            "acceptation": "Adding generated Kotlin DSL extensions for Gradle API to the binary compatibility check",
+            "changes": [
+                "Method added to public class"
+            ]
+        },
+        {
+            "type": "org.gradle.kotlin.dsl.GradleApiKotlinDslExtensions_e5rk2x8o7f6mxp6bdlb58f4hrKt",
+            "member": "Method org.gradle.kotlin.dsl.GradleApiKotlinDslExtensions_e5rk2x8o7f6mxp6bdlb58f4hrKt.register(org.gradle.api.tasks.TaskContainer,java.lang.String,kotlin.reflect.KClass)",
+            "acceptation": "Adding generated Kotlin DSL extensions for Gradle API to the binary compatibility check",
+            "changes": [
+                "Method added to public class"
+            ]
+        },
+        {
+            "type": "org.gradle.kotlin.dsl.GradleApiKotlinDslExtensions_e5rk2x8o7f6mxp6bdlb58f4hrKt",
+            "member": "Method org.gradle.kotlin.dsl.GradleApiKotlinDslExtensions_e5rk2x8o7f6mxp6bdlb58f4hrKt.register(org.gradle.api.tasks.TaskContainer,java.lang.String,kotlin.reflect.KClass,java.lang.Object[])",
+            "acceptation": "Adding generated Kotlin DSL extensions for Gradle API to the binary compatibility check",
+            "changes": [
+                "Method added to public class"
+            ]
+        },
+        {
+            "type": "org.gradle.kotlin.dsl.GradleApiKotlinDslExtensions_e5rk2x8o7f6mxp6bdlb58f4hrKt",
+            "member": "Method org.gradle.kotlin.dsl.GradleApiKotlinDslExtensions_e5rk2x8o7f6mxp6bdlb58f4hrKt.register(org.gradle.api.tasks.TaskContainer,java.lang.String,kotlin.reflect.KClass,org.gradle.api.Action)",
+            "acceptation": "Adding generated Kotlin DSL extensions for Gradle API to the binary compatibility check",
+            "changes": [
+                "Method added to public class"
+            ]
+        },
+        {
+            "type": "org.gradle.kotlin.dsl.GradleApiKotlinDslExtensions_e5rk2x8o7f6mxp6bdlb58f4hrKt",
+            "member": "Method org.gradle.kotlin.dsl.GradleApiKotlinDslExtensions_e5rk2x8o7f6mxp6bdlb58f4hrKt.replace(org.gradle.api.tasks.TaskContainer,java.lang.String,kotlin.reflect.KClass)",
+            "acceptation": "Adding generated Kotlin DSL extensions for Gradle API to the binary compatibility check",
+            "changes": [
+                "Method added to public class"
+            ]
+        },
+        {
+            "type": "org.gradle.kotlin.dsl.GradleApiKotlinDslExtensions_ecvwrfyw4eb7wwtzo3bpdp6qpKt",
+            "member": "Class org.gradle.kotlin.dsl.GradleApiKotlinDslExtensions_ecvwrfyw4eb7wwtzo3bpdp6qpKt",
+            "acceptation": "Adding generated Kotlin DSL extensions for Gradle API to the binary compatibility check",
+            "changes": []
+        },
+        {
+            "type": "org.gradle.kotlin.dsl.GradleApiKotlinDslExtensions_ecvwrfyw4eb7wwtzo3bpdp6qpKt",
+            "member": "Method org.gradle.kotlin.dsl.GradleApiKotlinDslExtensions_ecvwrfyw4eb7wwtzo3bpdp6qpKt.afterEach(org.gradle.model.ModelMap,kotlin.reflect.KClass,org.gradle.api.Action)",
+            "acceptation": "Adding generated Kotlin DSL extensions for Gradle API to the binary compatibility check",
+            "changes": [
+                "Method added to public class"
+            ]
+        },
+        {
+            "type": "org.gradle.kotlin.dsl.GradleApiKotlinDslExtensions_ecvwrfyw4eb7wwtzo3bpdp6qpKt",
+            "member": "Method org.gradle.kotlin.dsl.GradleApiKotlinDslExtensions_ecvwrfyw4eb7wwtzo3bpdp6qpKt.beforeEach(org.gradle.model.ModelMap,kotlin.reflect.KClass,org.gradle.api.Action)",
+            "acceptation": "Adding generated Kotlin DSL extensions for Gradle API to the binary compatibility check",
+            "changes": [
+                "Method added to public class"
+            ]
+        },
+        {
+            "type": "org.gradle.kotlin.dsl.GradleApiKotlinDslExtensions_ecvwrfyw4eb7wwtzo3bpdp6qpKt",
+            "member": "Method org.gradle.kotlin.dsl.GradleApiKotlinDslExtensions_ecvwrfyw4eb7wwtzo3bpdp6qpKt.create(org.gradle.model.ModelMap,java.lang.String,kotlin.reflect.KClass)",
+            "acceptation": "Adding generated Kotlin DSL extensions for Gradle API to the binary compatibility check",
+            "changes": [
+                "Method added to public class"
+            ]
+        },
+        {
+            "type": "org.gradle.kotlin.dsl.GradleApiKotlinDslExtensions_ecvwrfyw4eb7wwtzo3bpdp6qpKt",
+            "member": "Method org.gradle.kotlin.dsl.GradleApiKotlinDslExtensions_ecvwrfyw4eb7wwtzo3bpdp6qpKt.create(org.gradle.model.ModelMap,java.lang.String,kotlin.reflect.KClass,org.gradle.api.Action)",
+            "acceptation": "Adding generated Kotlin DSL extensions for Gradle API to the binary compatibility check",
+            "changes": [
+                "Method added to public class"
+            ]
+        },
+        {
+            "type": "org.gradle.kotlin.dsl.GradleApiKotlinDslExtensions_ecvwrfyw4eb7wwtzo3bpdp6qpKt",
+            "member": "Method org.gradle.kotlin.dsl.GradleApiKotlinDslExtensions_ecvwrfyw4eb7wwtzo3bpdp6qpKt.named(org.gradle.model.ModelMap,java.lang.String,kotlin.reflect.KClass)",
+            "acceptation": "Adding generated Kotlin DSL extensions for Gradle API to the binary compatibility check",
+            "changes": [
+                "Method added to public class"
+            ]
+        },
+        {
+            "type": "org.gradle.kotlin.dsl.GradleApiKotlinDslExtensions_ecvwrfyw4eb7wwtzo3bpdp6qpKt",
+            "member": "Method org.gradle.kotlin.dsl.GradleApiKotlinDslExtensions_ecvwrfyw4eb7wwtzo3bpdp6qpKt.withType(org.gradle.model.ModelMap,kotlin.reflect.KClass)",
+            "acceptation": "Adding generated Kotlin DSL extensions for Gradle API to the binary compatibility check",
+            "changes": [
+                "Method added to public class"
+            ]
+        },
+        {
+            "type": "org.gradle.kotlin.dsl.GradleApiKotlinDslExtensions_ecvwrfyw4eb7wwtzo3bpdp6qpKt",
+            "member": "Method org.gradle.kotlin.dsl.GradleApiKotlinDslExtensions_ecvwrfyw4eb7wwtzo3bpdp6qpKt.withType(org.gradle.model.ModelMap,kotlin.reflect.KClass,kotlin.reflect.KClass)",
+            "acceptation": "Adding generated Kotlin DSL extensions for Gradle API to the binary compatibility check",
+            "changes": [
+                "Method added to public class"
+            ]
+        },
+        {
+            "type": "org.gradle.kotlin.dsl.GradleApiKotlinDslExtensions_ecvwrfyw4eb7wwtzo3bpdp6qpKt",
+            "member": "Method org.gradle.kotlin.dsl.GradleApiKotlinDslExtensions_ecvwrfyw4eb7wwtzo3bpdp6qpKt.withType(org.gradle.model.ModelMap,kotlin.reflect.KClass,org.gradle.api.Action)",
+            "acceptation": "Adding generated Kotlin DSL extensions for Gradle API to the binary compatibility check",
+            "changes": [
+                "Method added to public class"
+            ]
+        },
+        {
+            "type": "org.gradle.kotlin.dsl.GradleApiKotlinDslExtensions_eq8wgy9q40hmvcm6t8p19hgobKt",
+            "member": "Class org.gradle.kotlin.dsl.GradleApiKotlinDslExtensions_eq8wgy9q40hmvcm6t8p19hgobKt",
+            "acceptation": "Adding generated Kotlin DSL extensions for Gradle API to the binary compatibility check",
+            "changes": []
+        },
+        {
+            "type": "org.gradle.kotlin.dsl.GradleApiKotlinDslExtensions_eq8wgy9q40hmvcm6t8p19hgobKt",
+            "member": "Method org.gradle.kotlin.dsl.GradleApiKotlinDslExtensions_eq8wgy9q40hmvcm6t8p19hgobKt.add(org.gradle.api.attributes.DisambiguationRuleChain,kotlin.reflect.KClass)",
+            "acceptation": "Adding generated Kotlin DSL extensions for Gradle API to the binary compatibility check",
+            "changes": [
+                "Method added to public class"
+            ]
+        },
+        {
+            "type": "org.gradle.kotlin.dsl.GradleApiKotlinDslExtensions_eq8wgy9q40hmvcm6t8p19hgobKt",
+            "member": "Method org.gradle.kotlin.dsl.GradleApiKotlinDslExtensions_eq8wgy9q40hmvcm6t8p19hgobKt.add(org.gradle.api.attributes.DisambiguationRuleChain,kotlin.reflect.KClass,org.gradle.api.Action)",
+            "acceptation": "Adding generated Kotlin DSL extensions for Gradle API to the binary compatibility check",
+            "changes": [
+                "Method added to public class"
+            ]
+        },
+        {
+            "type": "org.gradle.kotlin.dsl.GradleApiKotlinDslExtensions_erf2xhrqr36mq5qab8vprh3ecKt",
+            "member": "Class org.gradle.kotlin.dsl.GradleApiKotlinDslExtensions_erf2xhrqr36mq5qab8vprh3ecKt",
+            "acceptation": "Adding generated Kotlin DSL extensions for Gradle API to the binary compatibility check",
+            "changes": []
+        },
+        {
+            "type": "org.gradle.kotlin.dsl.GradleApiKotlinDslExtensions_erf2xhrqr36mq5qab8vprh3ecKt",
+            "member": "Method org.gradle.kotlin.dsl.GradleApiKotlinDslExtensions_erf2xhrqr36mq5qab8vprh3ecKt.setConfigProperties(org.gradle.api.plugins.quality.Checkstyle,kotlin.Pair[])",
+            "acceptation": "Adding generated Kotlin DSL extensions for Gradle API to the binary compatibility check",
+            "changes": [
+                "Method added to public class"
+            ]
+        },
+        {
+            "type": "org.gradle.kotlin.dsl.GradleApiKotlinDslExtensions_rfwghowjhqxm22skenwjx9cKt",
+            "member": "Class org.gradle.kotlin.dsl.GradleApiKotlinDslExtensions_rfwghowjhqxm22skenwjx9cKt",
+            "acceptation": "Adding generated Kotlin DSL extensions for Gradle API to the binary compatibility check",
+            "changes": []
+        },
+        {
+            "type": "org.gradle.kotlin.dsl.GradleApiKotlinDslExtensions_rfwghowjhqxm22skenwjx9cKt",
+            "member": "Method org.gradle.kotlin.dsl.GradleApiKotlinDslExtensions_rfwghowjhqxm22skenwjx9cKt.facet(org.gradle.plugins.ide.eclipse.model.EclipseWtpFacet,kotlin.Pair[])",
+            "acceptation": "Adding generated Kotlin DSL extensions for Gradle API to the binary compatibility check",
             "changes": [
                 "Method added to public class"
             ]
