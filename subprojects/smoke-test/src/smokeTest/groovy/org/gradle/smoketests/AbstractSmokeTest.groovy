/*
 * Copyright 2016 the original author or authors.
 *
 * Licensed under the Apache License, Version 2.0 (the "License");
 * you may not use this file except in compliance with the License.
 * You may obtain a copy of the License at
 *
 *      http://www.apache.org/licenses/LICENSE-2.0
 *
 * Unless required by applicable law or agreed to in writing, software
 * distributed under the License is distributed on an "AS IS" BASIS,
 * WITHOUT WARRANTIES OR CONDITIONS OF ANY KIND, either express or implied.
 * See the License for the specific language governing permissions and
 * limitations under the License.
 */

package org.gradle.smoketests

import org.apache.commons.io.FileUtils
import org.gradle.integtests.fixtures.RepoScriptBlockUtil
import org.gradle.integtests.fixtures.executer.IntegrationTestBuildContext
import org.gradle.testkit.runner.GradleRunner
import org.junit.Rule
import org.junit.rules.TemporaryFolder
import spock.lang.Specification

import static org.gradle.api.internal.artifacts.BaseRepositoryFactory.*
import static org.gradle.integtests.fixtures.RepoScriptBlockUtil.*

abstract class AbstractSmokeTest extends Specification {
<<<<<<< HEAD
    private static final String INIT_SCRIPT_LOCATION = "org.gradle.smoketests.init.script"
=======
    static class TestedVersions {
        /**
         * May also need to update
         * @see BuildScanPluginSmokeTest
         */

        // https://plugins.gradle.org/plugin/nebula.dependency-recommender
        static nebulaDependencyRecommender = "5.1.0"

        // https://plugins.gradle.org/plugin/nebula.plugin-plugin
        static nebulaPluginPlugin = "7.1.9"

        // https://plugins.gradle.org/plugin/nebula.lint
        static nebulaLint = "9.3.4"

        // https://plugins.gradle.org/plugin/nebula.dependency-lock
        static nebulaDependencyLock = Versions.of("4.9.5", "5.0.6", "6.0.0")

        // https://plugins.gradle.org/plugin/nebula.resolution-rules
        static nebulaResolutionRules = "6.0.1"

        // https://plugins.gradle.org/plugin/com.github.johnrengelman.shadow
        static shadow = Versions.of("2.0.4")

        // https://github.com/asciidoctor/asciidoctor-gradle-plugin/releases
        static asciidoctor = "1.5.8"

        // https://plugins.gradle.org/plugin/com.bmuschko.docker-java-application
        static docker = "3.5.0"

        // https://plugins.gradle.org/plugin/com.bmuschko.tomcat
        static tomcat = "2.5"

        // https://plugins.gradle.org/plugin/io.spring.dependency-management
        static springDependencyManagement = "1.0.6.RELEASE"

        // https://mvnrepository.com/artifact/org.springframework.boot/spring-boot-gradle-plugin
        static springBoot = "2.0.4.RELEASE"

        // https://developer.android.com/studio/releases/platform-tools
        static androidTools = "27.0.3"
        // https://mvnrepository.com/artifact/com.android.tools.build/gradle
        static androidGradle2x = "2.3.3"
        static androidGradle3x = "3.1.3"
        static androidGradle = Versions.of(androidGradle2x, androidGradle3x)

        // https://blog.jetbrains.com/kotlin/
        static kotlin = Versions.of('1.2.21', '1.2.31', '1.2.41', '1.2.51')

        // https://plugins.gradle.org/plugin/org.gretty
        static gretty = "2.2.0"

        // https://plugins.gradle.org/plugin/com.eriwen.gradle.js
        static gradleJs = "2.14.1"

        // https://plugins.gradle.org/plugin/com.eriwen.gradle.css
        static gradleCss = "2.14.0"

        // https://plugins.gradle.org/plugin/org.gosu-lang.gosu
        static gosu = "0.3.10"

        // https://plugins.gradle.org/plugin/org.xtext.xtend
        static xtend = "1.0.21"
        static grgit = "3.0.0-beta.1"
    }

    static class Versions implements Iterable<String> {
        static Versions of(String... versions) {
            new Versions(versions)
        }

        final List<String> versions

        String latest() {
            versions.last()
        }

        private Versions(String... given) {
            versions = Arrays.asList(given)
        }

        @Override
        Iterator<String> iterator() {
            return versions.iterator()
        }
    }
>>>>>>> d408e111

    @Rule final TemporaryFolder testProjectDir = new TemporaryFolder()
    File buildFile

    def setup() {
        buildFile = new File(testProjectDir.root, defaultBuildFileName)
    }

    protected String getDefaultBuildFileName() {
        'build.gradle'
    }

    File file(String filename) {
        def file = new File(testProjectDir.root, filename)
        def parentDir = file.getParentFile()
        assert parentDir.isDirectory() || parentDir.mkdirs()

        file
    }

    GradleRunner runner(String... tasks) {
        GradleRunner.create()
            .withGradleInstallation(IntegrationTestBuildContext.INSTANCE.gradleHomeDir)
            .withTestKitDir(IntegrationTestBuildContext.INSTANCE.gradleUserHomeDir)
            .withProjectDir(testProjectDir.root)
            .withArguments(tasks.toList() + ['-s'] + repoMirrorParameters())
    }

    private List<String> repoMirrorParameters() {
        String mirrorInitScriptPath = createMirrorInitScript().absolutePath
        return ['-I', mirrorInitScriptPath, "-D${PLUGIN_PORTAL_OVERRIDE_URL_PROPERTY}=${gradlePluginRepositoryMirrorUrl()}".toString(), "-D${INIT_SCRIPT_LOCATION}=${mirrorInitScriptPath}".toString()]
    }

    protected void useSample(String sampleDirectory) {
        def smokeTestDirectory = new File(this.getClass().getResource(sampleDirectory).toURI())
        FileUtils.copyDirectory(smokeTestDirectory, testProjectDir.root)
    }

    protected void replaceVariablesInBuildFile(Map binding) {
        String text = buildFile.text
        binding.each { String var, String value ->
            text = text.replaceAll("\\\$${var}".toString(), value)
        }
        buildFile.text = text
    }

    protected static String jcenterRepository() {
        RepoScriptBlockUtil.jcenterRepository()
    }

    protected static String mavenCentralRepository() {
        RepoScriptBlockUtil.mavenCentralRepository()
    }

    protected static String googleRepository() {
        RepoScriptBlockUtil.googleRepository()
    }
}<|MERGE_RESOLUTION|>--- conflicted
+++ resolved
@@ -28,9 +28,7 @@
 import static org.gradle.integtests.fixtures.RepoScriptBlockUtil.*
 
 abstract class AbstractSmokeTest extends Specification {
-<<<<<<< HEAD
-    private static final String INIT_SCRIPT_LOCATION = "org.gradle.smoketests.init.script"
-=======
+
     static class TestedVersions {
         /**
          * May also need to update
@@ -117,7 +115,8 @@
             return versions.iterator()
         }
     }
->>>>>>> d408e111
+
+    private static final String INIT_SCRIPT_LOCATION = "org.gradle.smoketests.init.script"
 
     @Rule final TemporaryFolder testProjectDir = new TemporaryFolder()
     File buildFile
