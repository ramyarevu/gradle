plugins {
    id("com.android.application")
}

android {
    compileSdk = 30
    buildToolsVersion = "30.0.2"
    defaultConfig {
<<<<<<< HEAD
        minSdkVersion(16)
        targetSdkVersion(30)
=======
        minSdk = 16
        targetSdk = 30
        versionCode = 1
        versionName = "1.0"
>>>>>>> d3c5e1ad
    }
    flavorDimensions.add("org.gradle.example.my-own-flavor")
    productFlavors {
        create("full") {
            dimension = "org.gradle.example.my-own-flavor"
        }
    }

}

dependencies {
    implementation("example:java-library:1.0")
    implementation("example:kotlin-library:1.0")
    implementation("example:android-kotlin-library:1.0")
    implementation("example:android-library:1.0") // automatically selects right flavor based on own flavor
    implementation("example:android-library-single-variant:1.0")
    implementation("example:kotlin-multiplatform-library:1.0") // selects JVM variant because of 'usage' attribute
    implementation("example:kotlin-multiplatform-android-library:1.0")
}<|MERGE_RESOLUTION|>--- conflicted
+++ resolved
@@ -6,20 +6,16 @@
     compileSdk = 30
     buildToolsVersion = "30.0.2"
     defaultConfig {
-<<<<<<< HEAD
-        minSdkVersion(16)
-        targetSdkVersion(30)
-=======
         minSdk = 16
         targetSdk = 30
         versionCode = 1
         versionName = "1.0"
->>>>>>> d3c5e1ad
     }
     flavorDimensions.add("org.gradle.example.my-own-flavor")
     productFlavors {
         create("full") {
             dimension = "org.gradle.example.my-own-flavor"
+            versionNameSuffix = "-full"
         }
     }
 
