--- conflicted
+++ resolved
@@ -18,12 +18,9 @@
     {
       "name": "fullReleaseApiElements-published",
       "attributes": {
-<<<<<<< HEAD
-=======
         "com.android.build.api.attributes.BuildTypeAttr": "release",
         "com.android.build.api.attributes.ProductFlavor:org.gradle.example.my-own-flavor": "full",
         "org.gradle.category": "library",
->>>>>>> d3c5e1ad
         "org.gradle.example.my-own-flavor": "full",
         "org.gradle.usage": "java-api",
         "org.jetbrains.kotlin.platform.type": "androidJvm"
@@ -43,12 +40,9 @@
     {
       "name": "fullReleaseRuntimeElements-published",
       "attributes": {
-<<<<<<< HEAD
-=======
         "com.android.build.api.attributes.BuildTypeAttr": "release",
         "com.android.build.api.attributes.ProductFlavor:org.gradle.example.my-own-flavor": "full",
         "org.gradle.category": "library",
->>>>>>> d3c5e1ad
         "org.gradle.example.my-own-flavor": "full",
         "org.gradle.usage": "java-runtime",
         "org.jetbrains.kotlin.platform.type": "androidJvm"
@@ -56,12 +50,8 @@
       "dependencies": [
         {
           "group": "org.jetbrains.kotlin",
-          "module": "kotlin-stdlib-common",
+          "module": "kotlin-stdlib",
           "version": {
-<<<<<<< HEAD
-            "requires": "1.5.31"
-          }
-=======
             "requires": "1.7.10"
           },
           "excludes": [
@@ -78,16 +68,11 @@
               "module": "kotlin-test-annotations-common"
             }
           ]
->>>>>>> d3c5e1ad
         },
         {
           "group": "org.jetbrains.kotlin",
-          "module": "kotlin-stdlib",
+          "module": "kotlin-stdlib-common",
           "version": {
-<<<<<<< HEAD
-            "requires": "1.5.31"
-          }
-=======
             "requires": "1.7.10"
           },
           "excludes": [
@@ -104,7 +89,6 @@
               "module": "kotlin-test-annotations-common"
             }
           ]
->>>>>>> d3c5e1ad
         }
       ],
       "files": [
