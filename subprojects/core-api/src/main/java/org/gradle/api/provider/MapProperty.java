--- conflicted
+++ resolved
@@ -16,11 +16,8 @@
 
 package org.gradle.api.provider;
 
-<<<<<<< HEAD
 import org.gradle.api.Action;
 import org.gradle.api.Incubating;
-=======
->>>>>>> fe0ce92a
 import org.gradle.api.SupportsKotlinAssignmentOverloading;
 
 import javax.annotation.Nullable;
@@ -163,50 +160,6 @@
     MapProperty<K, V> convention(Provider<? extends Map<? extends K, ? extends V>> valueProvider);
 
     /**
-<<<<<<< HEAD
-     * Applies an eager transformation to the current value of the property "in place", without explicitly obtaining it.
-     * The provided transformer is applied to the provider of the current value, and the returned provider is used as a new value.
-     * The provider of the value can be used to derive the new value, but doesn't have to.
-     * Returning null from the transformer unsets the property.
-     * For example, the current value of a string map property can be filtered to retain only vowel keys:
-     * <pre class='autoTested'>
-     *     def property = objects.mapProperty(String, String).value(a: "a", b: "b")
-     *
-     *     property.update { it.map { value -&gt; value.subMap("a", "e", "i", "o", "u") } }
-     *
-     *     println(property.get()) // [a: "a"]
-     * </pre>
-     * Note that simply writing {@code property.set(property.map { ... } } doesn't work and will cause an exception because of a circular reference evaluation at runtime.
-     * <p>
-     * <b>Further changes to the value of the property, such as calls to {@link #set(Map)}, are not transformed, and override the update instead</b>.
-     * Because of this, this method inherently depends on the order of property changes, and therefore must be used sparingly.
-     * <p>
-     * If the value of the property is specified via a provider, then the current value provider tracks that provider.
-     * For example, changes to the upstream property are visible:
-     * <pre class='autoTested'>
-     *     def upstream = objects.mapProperty(String, String).value(a: "a", b: "b")
-     *     def property = objects.mapProperty(String, String).value(upstream)
-     *
-     *     property.update { it.map { value -&gt; value.subMap("a", "e", "i", "o", "u") } }
-     *     upstream.value(e: "e", f: "f")
-     *
-     *     println(property.get()) // [e: "e"]
-     * </pre>
-     * The provided transformation runs <b>eagerly</b>, so it can capture any objects without introducing memory leaks and without breaking configuration caching.
-     * However, transformations applied to the current value provider (like {@link Provider#map(Transformer)}) are subject to the usual constraints.
-     * <p>
-     * If the property has no explicit value set, then the current value comes from the convention.
-     * Changes to convention of this property do not affect the current value provider in this case, though upstream changes are still visible if the convention was set to a provider.
-     * If there is no convention too, then the current value is a provider without a value.
-     * The updated value becomes the explicit value of the property.
-
-     * @param transform the transformation to apply to the current value. May return null, which unsets the property.
-     * @since 8.6
-     */
-    @Incubating
-    void update(Transformer<? extends @org.jetbrains.annotations.Nullable Provider<? extends Map<? extends K, ? extends V>>, ? super Provider<Map<K, V>>> transform);
-
-    /**
      * {@inheritDoc}
      *
      * <p>
@@ -229,8 +182,6 @@
     MapProperty<K, V> unsetConvention();
 
     /**
-=======
->>>>>>> fe0ce92a
      * Disallows further changes to the value of this property. Calls to methods that change the value of this property, such as {@link #set(Map)} or {@link #put(Object, Object)} will fail.
      *
      * <p>When this property has elements provided by a {@link Provider}, the value of the provider is queried when this method is called and the value of the provider will no longer be tracked.</p>
