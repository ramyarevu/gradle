/*
 * Copyright 2017 the original author or authors.
 *
 * Licensed under the Apache License, Version 2.0 (the "License");
 * you may not use this file except in compliance with the License.
 * You may obtain a copy of the License at
 *
 *      http://www.apache.org/licenses/LICENSE-2.0
 *
 * Unless required by applicable law or agreed to in writing, software
 * distributed under the License is distributed on an "AS IS" BASIS,
 * WITHOUT WARRANTIES OR CONDITIONS OF ANY KIND, either express or implied.
 * See the License for the specific language governing permissions and
 * limitations under the License.
 */

package org.gradle.kotlin.dsl.provider

import org.gradle.api.internal.ClassPathRegistry
import org.gradle.api.internal.artifacts.dsl.dependencies.DependencyFactory
import org.gradle.api.internal.classpath.ModuleRegistry

import org.gradle.cache.internal.GeneratedGradleJarCache

import org.gradle.groovy.scripts.internal.ScriptSourceHasher

import org.gradle.initialization.ClassLoaderScopeRegistry

import org.gradle.internal.classloader.ClasspathHasher

import org.gradle.internal.logging.progress.ProgressLoggerFactory

import org.gradle.kotlin.dsl.cache.ScriptCache
import org.gradle.kotlin.dsl.support.EmbeddedKotlinProvider
import org.gradle.kotlin.dsl.support.ImplicitImports

import org.gradle.plugin.management.internal.autoapply.AutoAppliedPluginHandler
import org.gradle.plugin.use.internal.PluginRequestApplicator


internal
object BuildServices {

    @Suppress("unused")
    fun createKotlinScriptClassPathProvider(
        classPathRegistry: ClassPathRegistry,
<<<<<<< HEAD
        moduleRegistry: ModuleRegistry,
=======
        classLoaderScopeRegistry: ClassLoaderScopeRegistry,
>>>>>>> 187d5739
        dependencyFactory: DependencyFactory,
        jarCache: GeneratedGradleJarCache,
        progressLoggerFactory: ProgressLoggerFactory
    ) =

        KotlinScriptClassPathProvider(
            classPathRegistry,
<<<<<<< HEAD
            moduleRegistry,
=======
            classLoaderScopeRegistry.coreAndPluginsScope,
>>>>>>> 187d5739
            gradleApiJarsProviderFor(dependencyFactory),
            versionedJarCacheFor(jarCache),
            StandardJarGenerationProgressMonitorProvider(progressLoggerFactory))

    @Suppress("unused")
    fun createPluginRequestsHandler(
        pluginRequestApplicator: PluginRequestApplicator,
        autoAppliedPluginHandler: AutoAppliedPluginHandler
    ) =

        PluginRequestsHandler(pluginRequestApplicator, autoAppliedPluginHandler)

    @Suppress("unused")
    fun createClassPathModeExceptionCollector() =
        ClassPathModeExceptionCollector()

    @Suppress("unused")
    fun createKotlinScriptEvaluator(
        classPathProvider: KotlinScriptClassPathProvider,
        classloadingCache: KotlinScriptClassloadingCache,
        pluginRequestsHandler: PluginRequestsHandler,
        pluginRequestApplicator: PluginRequestApplicator,
        embeddedKotlinProvider: EmbeddedKotlinProvider,
        classPathModeExceptionCollector: ClassPathModeExceptionCollector,
        kotlinScriptBasePluginsApplicator: KotlinScriptBasePluginsApplicator,
        scriptSourceHasher: ScriptSourceHasher,
        classPathHasher: ClasspathHasher,
        scriptCache: ScriptCache,
        implicitImports: ImplicitImports,
        progressLoggerFactory: ProgressLoggerFactory
    ): KotlinScriptEvaluator =

        StandardKotlinScriptEvaluator(
            classPathProvider,
            classloadingCache,
            pluginRequestApplicator,
            pluginRequestsHandler,
            embeddedKotlinProvider,
            classPathModeExceptionCollector,
            kotlinScriptBasePluginsApplicator,
            scriptSourceHasher,
            classPathHasher,
            scriptCache,
            implicitImports,
            progressLoggerFactory)

    private
    fun versionedJarCacheFor(jarCache: GeneratedGradleJarCache): JarCache =
        { id, creator -> jarCache["$id-$gradleKotlinDslVersion", creator] }

    private
    val gradleKotlinDslVersion by lazy {
        this::class.java.`package`.implementationVersion
    }
}<|MERGE_RESOLUTION|>--- conflicted
+++ resolved
@@ -43,24 +43,18 @@
 
     @Suppress("unused")
     fun createKotlinScriptClassPathProvider(
+        moduleRegistry: ModuleRegistry,
         classPathRegistry: ClassPathRegistry,
-<<<<<<< HEAD
-        moduleRegistry: ModuleRegistry,
-=======
         classLoaderScopeRegistry: ClassLoaderScopeRegistry,
->>>>>>> 187d5739
         dependencyFactory: DependencyFactory,
         jarCache: GeneratedGradleJarCache,
         progressLoggerFactory: ProgressLoggerFactory
     ) =
 
         KotlinScriptClassPathProvider(
+            moduleRegistry,
             classPathRegistry,
-<<<<<<< HEAD
-            moduleRegistry,
-=======
             classLoaderScopeRegistry.coreAndPluginsScope,
->>>>>>> 187d5739
             gradleApiJarsProviderFor(dependencyFactory),
             versionedJarCacheFor(jarCache),
             StandardJarGenerationProgressMonitorProvider(progressLoggerFactory))
