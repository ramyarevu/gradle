--- conflicted
+++ resolved
@@ -33,15 +33,9 @@
 
 // tag::reverse[]
 tasks.register<IncrementalReverseTask>("incrementalReverse") {
-<<<<<<< HEAD
     inputDir = file("inputs")
-    outputDir = file("$buildDir/outputs")
+    outputDir = layout.buildDirectory.dir("outputs")
     inputProperty = project.findProperty("taskInputProperty") as String? ?: "original"
-=======
-    inputDir.set(file("inputs"))
-    outputDir.set(layout.buildDirectory.dir("outputs"))
-    inputProperty.set(project.findProperty("taskInputProperty") as String? ?: "original")
->>>>>>> fb8e7be5
 }
 // end::reverse[]
 
