--- conflicted
+++ resolved
@@ -338,14 +338,10 @@
     installDirPropertyName = ::gradle_installPath.name
 }
 
-<<<<<<< HEAD
-val allIncubationReports by tasks.registering(IncubatingApiAggregateReportTask::class) {
-=======
 fun distributionImage(named: String) =
         project(":distributions").property(named) as CopySpec
 
 val allIncubationReports = tasks.register<IncubatingApiAggregateReportTask>("allIncubationReports") {
->>>>>>> ded498b9
     val allReports = collectAllIncubationReports()
     dependsOn(allReports)
     reports = allReports.associateBy({ it.title.get()}) { it.textReportFile.asFile.get() }
